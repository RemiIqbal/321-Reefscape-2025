{
<<<<<<< HEAD
  "Keyboard 0 Settings": {
    "window": {
      "visible": true
    }
  },
  "System Joysticks": {
    "window": {
      "enabled": false
    }
  },
=======
>>>>>>> 88b56a28
  "keyboardJoysticks": [
    {
      "axisConfig": [
        {
          "decKey": 65,
          "incKey": 68
        },
        {
          "decKey": 87,
          "incKey": 83
        },
        {
          "decKey": 69,
          "decayRate": 0.0,
          "incKey": 82,
          "keyRate": 0.009999999776482582
        },
        {
          "decKey": 45,
          "incKey": 61
        }
      ],
      "axisCount": 4,
      "buttonCount": 10,
      "buttonKeys": [
        46,
        59,
        80,
        48,
        77,
        75,
        73,
        56,
        44,
        76
      ],
      "povConfig": [
        {
          "key0": 328,
          "key135": 323,
          "key180": 322,
          "key225": 321,
          "key270": 324,
          "key315": 327,
          "key45": 329,
          "key90": 326
        }
      ],
      "povCount": 1
    },
    {
      "axisConfig": [
        {
          "decKey": 74
        }
      ],
      "axisCount": 2,
      "buttonCount": 4,
      "buttonKeys": [
        -1,
        -1,
        -1,
        47
      ],
      "povCount": 0
    },
    {
      "axisConfig": [
        {
          "decKey": 263,
          "incKey": 262
        },
        {
          "decKey": 265,
          "incKey": 264
        }
      ],
      "axisCount": 2,
      "buttonCount": 6,
      "buttonKeys": [
        260,
        268,
        266,
        261,
        269,
        267
      ],
      "povCount": 0
    },
    {
      "axisCount": 0,
      "buttonCount": 0,
      "povCount": 0
    }
  ],
  "robotJoysticks": [
    {
      "guid": "Keyboard0"
    }
  ]
}<|MERGE_RESOLUTION|>--- conflicted
+++ resolved
@@ -1,17 +1,9 @@
 {
-<<<<<<< HEAD
-  "Keyboard 0 Settings": {
-    "window": {
-      "visible": true
-    }
-  },
   "System Joysticks": {
     "window": {
       "enabled": false
     }
   },
-=======
->>>>>>> 88b56a28
   "keyboardJoysticks": [
     {
       "axisConfig": [
