{
<<<<<<< HEAD
  "System Joysticks": {
    "window": {
      "enabled": false
=======
  "Keyboard 0 Settings": {
    "window": {
      "visible": true
>>>>>>> 9ce613ba
    }
  },
  "keyboardJoysticks": [
    {
      "axisConfig": [
        {
          "decKey": 65,
          "incKey": 68
        },
        {
          "decKey": 87,
          "incKey": 83
        },
        {
          "decKey": 49,
          "incKey": 50
        },
        {
          "decKey": 45,
          "incKey": 61
        },
        {
          "decKey": 263,
          "incKey": 262
        }
      ],
      "axisCount": 5,
      "buttonCount": 10,
      "buttonKeys": [
        90,
        88,
        80,
        48,
        77,
        76,
        -1,
        56,
        44,
        -1
      ],
      "povConfig": [
        {
          "key0": 328,
          "key135": 323,
          "key180": 322,
          "key225": 321,
          "key270": 324,
          "key315": 327,
          "key45": 329,
          "key90": 326
        }
      ],
      "povCount": 1
    },
    {
      "axisConfig": [
        {
          "incKey": 74
        },
        {
          "decKey": 75,
          "incKey": 73
        }
      ],
      "axisCount": 2,
      "buttonCount": 4,
      "buttonKeys": [
        -1,
        -1,
        -1,
        47
      ],
      "povCount": 0
    },
    {
      "axisConfig": [
        {},
        {
          "decKey": 265,
          "incKey": 264
        }
      ],
      "axisCount": 2,
      "buttonCount": 6,
      "buttonKeys": [
        260,
        268,
        266,
        261,
        269,
        267
      ],
      "povCount": 0
    },
    {
      "axisCount": 0,
      "buttonCount": 0,
      "povCount": 0
    }
  ],
  "robotJoysticks": [
    {
      "guid": "Keyboard0"
    }
  ]
}<|MERGE_RESOLUTION|>--- conflicted
+++ resolved
@@ -1,13 +1,7 @@
 {
-<<<<<<< HEAD
-  "System Joysticks": {
-    "window": {
-      "enabled": false
-=======
   "Keyboard 0 Settings": {
     "window": {
       "visible": true
->>>>>>> 9ce613ba
     }
   },
   "keyboardJoysticks": [
