{
  "version": "2025.0",
  "waypoints": [
    {
      "anchor": {
        "x": 8.019774590163935,
        "y": 4.162858606557377
      },
      "prevControl": null,
      "nextControl": {
        "x": 6.785040983606557,
        "y": 5.145850409836064
      },
      "isLocked": false,
      "linkedName": "Starting 2"
    },
    {
      "anchor": {
        "x": 3.560348360655738,
        "y": 5.361629098360655
      },
      "prevControl": {
        "x": 4.195696721311475,
        "y": 6.680276639344262
      },
      "nextControl": null,
      "isLocked": false,
      "linkedName": "ReefL1"
    }
  ],
  "rotationTargets": [],
  "constraintZones": [],
  "pointTowardsZones": [],
  "eventMarkers": [
    {
      "name": "ArmCoralOuttake",
      "waypointRelativePos": 0.1429249762583097,
      "endWaypointRelativePos": null,
      "command": null
    }
  ],
  "globalConstraints": {
    "maxVelocity": 4.5,
    "maxAcceleration": 3.5,
    "maxAngularVelocity": 540.0,
    "maxAngularAcceleration": 720.0,
    "nominalVoltage": 12.0,
    "unlimited": false
  },
  "goalEndState": {
    "velocity": 1.5,
<<<<<<< HEAD
    "rotation": -60.3634270428952
=======
    "rotation": -59.99999999999999
>>>>>>> 94dfeb3e
  },
  "reversed": false,
  "folder": "Paths",
  "idealStartingState": {
    "velocity": 0,
    "rotation": 180.0
  },
  "useDefaultConstraints": true
}<|MERGE_RESOLUTION|>--- conflicted
+++ resolved
@@ -49,11 +49,7 @@
   },
   "goalEndState": {
     "velocity": 1.5,
-<<<<<<< HEAD
-    "rotation": -60.3634270428952
-=======
     "rotation": -59.99999999999999
->>>>>>> 94dfeb3e
   },
   "reversed": false,
   "folder": "Paths",
