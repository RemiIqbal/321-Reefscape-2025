{
  "version": "2025.0",
  "waypoints": [
    {
      "anchor": {
<<<<<<< HEAD
        "x": 1.17,
        "y": 1.0804999999999996
      },
      "prevControl": null,
      "nextControl": {
        "x": 3.5685000000000002,
        "y": 1.0317499999999995
=======
        "x": 1.5104508196721311,
        "y": 0.722387295081968
      },
      "prevControl": null,
      "nextControl": {
        "x": 3.9089508196721314,
        "y": 0.6736372950819679
>>>>>>> 484ac942
      },
      "isLocked": false,
      "linkedName": "DownCoral"
    },
    {
      "anchor": {
        "x": 6.125717213114753,
        "y": 4.0549692622950815
      },
      "prevControl": {
        "x": 6.279000000000001,
        "y": 2.5722499999999995
      },
      "nextControl": null,
      "isLocked": false,
      "linkedName": "ReefR2"
    }
  ],
  "rotationTargets": [],
  "constraintZones": [],
  "pointTowardsZones": [],
  "eventMarkers": [
    {
      "name": "ArmCoralOuttake",
      "waypointRelativePos": 0.47589928057553943,
      "endWaypointRelativePos": null,
      "command": null
    }
  ],
  "globalConstraints": {
    "maxVelocity": 4.5,
    "maxAcceleration": 3.5,
    "maxAngularVelocity": 540.0,
    "maxAngularAcceleration": 720.0,
    "nominalVoltage": 12.0,
    "unlimited": false
  },
  "goalEndState": {
    "velocity": 1.5,
    "rotation": 180.0
  },
  "reversed": false,
  "folder": "Paths",
  "idealStartingState": {
    "velocity": 0,
    "rotation": 52.13213956943584
  },
  "useDefaultConstraints": true
}<|MERGE_RESOLUTION|>--- conflicted
+++ resolved
@@ -3,15 +3,6 @@
   "waypoints": [
     {
       "anchor": {
-<<<<<<< HEAD
-        "x": 1.17,
-        "y": 1.0804999999999996
-      },
-      "prevControl": null,
-      "nextControl": {
-        "x": 3.5685000000000002,
-        "y": 1.0317499999999995
-=======
         "x": 1.5104508196721311,
         "y": 0.722387295081968
       },
@@ -19,7 +10,6 @@
       "nextControl": {
         "x": 3.9089508196721314,
         "y": 0.6736372950819679
->>>>>>> 484ac942
       },
       "isLocked": false,
       "linkedName": "DownCoral"
