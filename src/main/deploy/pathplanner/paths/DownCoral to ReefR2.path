{
  "version": "2025.0",
  "waypoints": [
    {
      "anchor": {
        "x": 1.5823770491803275,
        "y": 0.6744364754098353
      },
      "prevControl": null,
      "nextControl": {
        "x": 3.980877049180328,
        "y": 0.6256864754098352
      },
      "isLocked": false,
      "linkedName": "DownCoral"
    },
    {
      "anchor": {
        "x": 6.125717213114753,
        "y": 4.0549692622950815
      },
      "prevControl": {
        "x": 6.279000000000001,
        "y": 2.5722499999999995
      },
      "nextControl": null,
      "isLocked": false,
      "linkedName": "ReefR2"
    }
  ],
  "rotationTargets": [],
  "constraintZones": [],
  "pointTowardsZones": [],
  "eventMarkers": [
    {
      "name": "ArmCoralOuttake",
      "waypointRelativePos": 0.47589928057553943,
      "endWaypointRelativePos": null,
      "command": null
    }
  ],
  "globalConstraints": {
    "maxVelocity": 3.0,
    "maxAcceleration": 3.0,
    "maxAngularVelocity": 540.0,
    "maxAngularAcceleration": 720.0,
    "nominalVoltage": 12.0,
    "unlimited": false
  },
  "goalEndState": {
    "velocity": 1.5,
    "rotation": 180.0
  },
  "reversed": false,
  "folder": "Paths",
  "idealStartingState": {
    "velocity": 0,
<<<<<<< HEAD
    "rotation": 52.13213956943584
=======
    "rotation": 55.0
>>>>>>> 251f047b
  },
  "useDefaultConstraints": true
}<|MERGE_RESOLUTION|>--- conflicted
+++ resolved
@@ -3,13 +3,13 @@
   "waypoints": [
     {
       "anchor": {
-        "x": 1.5823770491803275,
-        "y": 0.6744364754098353
+        "x": 1.17,
+        "y": 1.0804999999999996
       },
       "prevControl": null,
       "nextControl": {
-        "x": 3.980877049180328,
-        "y": 0.6256864754098352
+        "x": 3.5685000000000002,
+        "y": 1.0317499999999995
       },
       "isLocked": false,
       "linkedName": "DownCoral"
@@ -40,8 +40,8 @@
     }
   ],
   "globalConstraints": {
-    "maxVelocity": 3.0,
-    "maxAcceleration": 3.0,
+    "maxVelocity": 4.5,
+    "maxAcceleration": 3.5,
     "maxAngularVelocity": 540.0,
     "maxAngularAcceleration": 720.0,
     "nominalVoltage": 12.0,
@@ -55,11 +55,7 @@
   "folder": "Paths",
   "idealStartingState": {
     "velocity": 0,
-<<<<<<< HEAD
     "rotation": 52.13213956943584
-=======
-    "rotation": 55.0
->>>>>>> 251f047b
   },
   "useDefaultConstraints": true
 }