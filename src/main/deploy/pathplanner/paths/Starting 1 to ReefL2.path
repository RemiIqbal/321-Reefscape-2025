--- conflicted
+++ resolved
@@ -49,11 +49,7 @@
   },
   "goalEndState": {
     "velocity": 1.5,
-<<<<<<< HEAD
-    "rotation": -0.9919181239280266
-=======
     "rotation": 0.0
->>>>>>> 94dfeb3e
   },
   "reversed": false,
   "folder": "Paths",
