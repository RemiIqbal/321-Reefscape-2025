--- conflicted
+++ resolved
@@ -55,11 +55,7 @@
   "folder": "Paths",
   "idealStartingState": {
     "velocity": 0,
-<<<<<<< HEAD
     "rotation": -52.76104810819125
-=======
-    "rotation": 127.00000000000001
->>>>>>> 94dfeb3e
   },
   "useDefaultConstraints": true
 }