--- conflicted
+++ resolved
@@ -42,21 +42,13 @@
   },
   "goalEndState": {
     "velocity": 0,
-<<<<<<< HEAD
-    "rotation": -0.9919181239280266
-=======
     "rotation": 0.0
->>>>>>> 94dfeb3e
   },
   "reversed": false,
   "folder": "Paths",
   "idealStartingState": {
     "velocity": 0,
-<<<<<<< HEAD
-    "rotation": -0.9919181239280266
-=======
     "rotation": 0.0
->>>>>>> 94dfeb3e
   },
   "useDefaultConstraints": true
 }