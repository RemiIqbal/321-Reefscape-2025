--- conflicted
+++ resolved
@@ -27,11 +27,7 @@
   public static final Map<Integer, Pose2d> processorPoses = new HashMap<>();
 
   private static final Distance kProcessorDistance = Inches.of(14);
-<<<<<<< HEAD
-  private static final Rotation2d kProcessorAlignmentRotation = Rotation2d.k180deg;
-=======
-  private static final Rotation2d kProcessorAlignmentRotation = Rotation2d.fromDegrees(90);
->>>>>>> 75b63ff1
+  private static final Rotation2d kProcessorAlignmentRotation = Rotation2d.kCCW_90deg;
 
   private static final Transform2d kProcessorAlignTransform =
       new Transform2d(kProcessorDistance, Meter.zero(), kProcessorAlignmentRotation);
