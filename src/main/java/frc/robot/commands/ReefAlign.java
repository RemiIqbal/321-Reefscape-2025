/* (C) Robolancers 2025 */
package frc.robot.commands;

import static edu.wpi.first.units.Units.Inch;
import static edu.wpi.first.units.Units.Inches;
import static edu.wpi.first.units.Units.Meter;
import static edu.wpi.first.units.Units.Meters;

import edu.wpi.first.math.geometry.Pose2d;
import edu.wpi.first.math.geometry.Pose3d;
import edu.wpi.first.math.geometry.Rotation2d;
import edu.wpi.first.math.geometry.Transform2d;
import edu.wpi.first.math.geometry.Translation2d;
import edu.wpi.first.units.measure.Distance;
import edu.wpi.first.wpilibj.DriverStation;
import edu.wpi.first.wpilibj.DriverStation.Alliance;
import edu.wpi.first.wpilibj2.command.Command;
import edu.wpi.first.wpilibj2.command.Commands;
import frc.robot.RobotConstants;
import frc.robot.subsystems.drivetrain.SwerveDrive;
import frc.robot.subsystems.leds.Leds;
import frc.robot.util.AprilTagUtil;
import frc.robot.util.MyAlliance;
import frc.robot.util.ReefPosition;
import frc.robot.util.TunableConstant;
import java.util.HashMap;
import java.util.List;
import java.util.Map;
import java.util.Optional;
import java.util.function.DoubleSupplier;
import java.util.function.Supplier;

public class ReefAlign {
  /*
    Maps reef AprilTag ("tag") ID to left, center, and right alignment poses,
    loads only the tags on alliance reef as determined at robot initialization
  */
  public static final Map<Integer, Pose2d> leftAlignPoses = new HashMap<>();
  public static final Map<Integer, Pose2d> centerAlignPoses = new HashMap<>();
  public static final Map<Integer, Pose2d> rightAlignPoses = new HashMap<>();

<<<<<<< HEAD
  private static final Distance kLeftAlignDistance = Inches.of(-5.6);
  private static final Distance kReefDistance = Inches.of(17.5);
  private static final Distance kRightAlignDistance = Inches.of(7.3);
=======
  private static final Distance kLeftAlignDistance = Inches.of(-9.65);
  private static final Distance kReefDistance = Inches.of(17.5);
  private static final Distance kRightAlignDistance = Inches.of(3.35);
  private static final Distance kIntermediateDistance = Inches.of(36);
>>>>>>> f55fb09f

  private static final Rotation2d kReefAlignmentRotation = Rotation2d.k180deg;
  private static final Transform2d kLeftAlignTransform =
      new Transform2d(kReefDistance, kLeftAlignDistance, kReefAlignmentRotation);
  private static final Transform2d kCenterAlignTransform =
      new Transform2d(kReefDistance, Meter.zero(), kReefAlignmentRotation);
  private static final Transform2d kRightAlignTransform =
      new Transform2d(kReefDistance, kRightAlignDistance, kReefAlignmentRotation);

  private static final List<Integer> kBlueReefTagIDs = List.of(17, 18, 19, 20, 21, 22);
  private static final List<Integer> kRedReefTagIDs = List.of(6, 7, 8, 9, 10, 11);

  private static final List<Pose2d> blueReefTags = AprilTagUtil.tagIDsToPoses(kBlueReefTagIDs);
  private static final List<Pose2d> redReefTags = AprilTagUtil.tagIDsToPoses(kRedReefTagIDs);

  // TODO: use units
  public static final Pose2d kRedCenterAlignPos = new Pose2d(13, 4, Rotation2d.kZero);
  public static final Pose2d kBlueCenterAlignPos = new Pose2d(4.457, 4, Rotation2d.kZero);

  public static final Distance kMechanismDeadbandThreshold =
      Meters.of(2); // distance to trigger mechanism
  public static final Distance kMaxAlignmentDeadbandThreshold =
      Meters.of(5); // distance to trigger alignment

  /**
   * This method is run when DriverStation connects to save computations mid-match, only the poses
   * on the alliance reef are loaded
   */
  public static void loadReefAlignmentPoses() {
    for (int i = 0; i < kBlueReefTagIDs.size(); i++) {
      int blueTagID = kBlueReefTagIDs.get(i);
      int redTagID = kRedReefTagIDs.get(i);

      leftAlignPoses.computeIfAbsent(blueTagID, ReefAlign::getNearestLeftAlign);
      centerAlignPoses.computeIfAbsent(blueTagID, ReefAlign::getNearestCenterAlign);
      rightAlignPoses.computeIfAbsent(blueTagID, ReefAlign::getNearestRightAlign);

      leftAlignPoses.computeIfAbsent(redTagID, ReefAlign::getNearestLeftAlign);
      centerAlignPoses.computeIfAbsent(redTagID, ReefAlign::getNearestCenterAlign);
      rightAlignPoses.computeIfAbsent(redTagID, ReefAlign::getNearestRightAlign);
    }
  }

  /**
   * Finds the pose of the nearest reef tag on the alliance reef
   *
   * @param robotPose the pose of the robot to find the nearest reef tag pose for
   * @return null if robot alliance is unknown, otherwise a valid reef tag pose
   */
  public static Pose2d getNearestReefPose(Pose2d robotPose) {
    // `Optional` means the Alliance may not exist yet, which must be handled to proceed
    final Optional<Alliance> alliance = DriverStation.getAlliance();

    if (alliance.isEmpty()) return null;

    final List<Pose2d> tagsToCheck =
        alliance.get().equals(Alliance.Red) ? redReefTags : blueReefTags;

    return robotPose.nearest(tagsToCheck);
  }

  /**
   * Finds the ID of the nearest reef tag on the alliance reef
   *
   * @param robotPose the pose of the robot to find the nearest reef tag ID for
   * @return -1 if robot alliance is unknown, otherwise a valid reef tag ID
   */
  public static int getNearestReefID(Pose2d robotPose) {
    Pose2d nearest = getNearestReefPose(robotPose);

    // handle the null that getNearestReefPose() may return when robot alliance is unknown
    if (nearest == null) return -1;

    return RobotConstants.kAprilTagFieldLayout.getTags().stream()
        .filter(tag -> tag.pose.toPose2d().equals(nearest))
        .toList()
        .get(0)
        .ID;
  }

  /**
   * Intended for aligning to the reef for removing algae
   *
   * @param reefTagID a valid reef tag ID
   * @return null if no reef tag of the ID specified is found, otherwise a valid robot pose aligned
   *     with the center of the nearest reef tag
   */
  private static Pose2d getNearestCenterAlign(int reefTagID) {
    // `Optional` here means there may not be a tag with the specified ID, again must be handled
    Optional<Pose3d> tagPose = RobotConstants.kAprilTagFieldLayout.getTagPose(reefTagID);

    if (tagPose.isEmpty()) return null;

    Pose2d aprilTagPose = tagPose.get().toPose2d();

    Pose2d resultPose = aprilTagPose.plus(kCenterAlignTransform);

    return resultPose;
  }

  /**
   * Intended for aligning to the left side reef bars for scoring coral
   *
   * @param reefTagID a valid reef tag ID
   * @return null if no reef tag of the ID specified is found, otherwise a valid robot pose aligned
   *     with the center of the nearest reef tag
   */
  private static Pose2d getNearestLeftAlign(int reefTagID) {
    Optional<Pose3d> tagPose = RobotConstants.kAprilTagFieldLayout.getTagPose(reefTagID);

    if (tagPose.isEmpty()) return null;

    Pose2d aprilTagPose = tagPose.get().toPose2d();

    Pose2d resultPose = aprilTagPose.plus(kLeftAlignTransform);

    return resultPose;
  }

  /**
   * Intended for aligning to the right side reef bars for scoring coral
   *
   * @param reefTagID a valid reef tag ID
   * @return null if no reef tag of the ID specified is found, otherwise a valid robot pose aligned
   *     with the center of the nearest reef tag
   */
  private static Pose2d getNearestRightAlign(int reefTagID) {
    Optional<Pose3d> tagPose = RobotConstants.kAprilTagFieldLayout.getTagPose(reefTagID);

    if (tagPose.isEmpty()) return null;

    Pose2d aprilTagPose = tagPose.get().toPose2d();

    Pose2d resultPose = aprilTagPose.plus(kRightAlignTransform);

    return resultPose;
  }

  public static Command alignToReef(
      SwerveDrive swerveDrive, Supplier<ReefPosition> targetReefPosition) {
    return Commands.runOnce(() -> Leds.getInstance().isReefAligning = true)
        .andThen(
            swerveDrive.driveToFieldPose(
                () -> {
                  final Pose2d target =
                      switch (targetReefPosition.get()) {
                        case ALGAE -> centerAlignPoses.get(getNearestReefID(swerveDrive.getPose()));
                        case LEFT -> leftAlignPoses.get(getNearestReefID(swerveDrive.getPose()));
                        case RIGHT -> rightAlignPoses.get(getNearestReefID(swerveDrive.getPose()));
                        default -> swerveDrive.getPose(); // more or less a no-op
                      };
                  swerveDrive.setAlignmentSetpoint(target);
                  return target;
                }))
        .finallyDo(() -> Leds.getInstance().isReefAligning = false);
  }

  public static Command alignToTag(
      SwerveDrive swerveDrive, Supplier<ReefPosition> targetReefPosition) {
    return swerveDrive.driveToFieldPose(
        () -> {
          Pose2d target =
              switch (targetReefPosition.get()) {
                case ALGAE -> centerAlignPoses.get(getNearestReefID(swerveDrive.getPose()));
                case LEFT -> leftAlignPoses.get(getNearestReefID(swerveDrive.getPose()));
                case RIGHT -> rightAlignPoses.get(getNearestReefID(swerveDrive.getPose()));
                default -> swerveDrive.getPose(); // more or less a no-op
              };

          Translation2d translationError =
              new Translation2d(
                  target.getTranslation().getDistance(swerveDrive.getPose().getTranslation()),
                  kReefAlignmentRotation);

          Pose2d newTarget =
              target.plus(new Transform2d(translationError.getX(), 0, Rotation2d.kZero));

          swerveDrive.setAlignmentSetpoint(newTarget);

          return newTarget;
        });
  }

  public static Command tuneAlignment(SwerveDrive swerveDrive) {
    TunableConstant depth = new TunableConstant("/ReefAlign/Depth", kReefDistance.in(Inch));
    TunableConstant side = new TunableConstant("/ReefAlign/Side", kLeftAlignDistance.in(Inch));

    return swerveDrive.driveToFieldPose(
        () -> {
          Pose2d pose =
              getNearestReefPose(swerveDrive.getPose())
                  .transformBy(
                      new Transform2d(
                          Inches.of(depth.get()), Inches.of(side.get()), kReefAlignmentRotation));
          swerveDrive.setAlignmentSetpoint(pose);
          return pose;
        });
  }

  /** Maintain translational driving while rotating toward the nearest reef tag */
  public static Command rotateToNearestReefTag(
      SwerveDrive swerveDrive, DoubleSupplier x, DoubleSupplier y) {
    return Commands.runOnce(() -> Leds.getInstance().isRotateAligning = true)
        .andThen(
            swerveDrive.driveFixedHeading(
                x,
                y,
                () ->
                    getNearestReefPose(swerveDrive.getPose())
                        .getRotation()
                        .plus(kReefAlignmentRotation)))
        .finallyDo(() -> Leds.getInstance().isRotateAligning = false);
  }

  // if robot is within 2 meters of either red or blue reef, auto-align will NOT work
  public static boolean isWithinReefRange(SwerveDrive drive, Distance deadband) {
    Pose2d centerPos = MyAlliance.isRed() ? kRedCenterAlignPos : kBlueCenterAlignPos;
    double deadbandDistance =
        Math.hypot(
            drive.getPose().getX() - centerPos.getX(), drive.getPose().getY() - centerPos.getY());

    return deadbandDistance < deadband.in(Meters);
  }
}<|MERGE_RESOLUTION|>--- conflicted
+++ resolved
@@ -39,16 +39,10 @@
   public static final Map<Integer, Pose2d> centerAlignPoses = new HashMap<>();
   public static final Map<Integer, Pose2d> rightAlignPoses = new HashMap<>();
 
-<<<<<<< HEAD
   private static final Distance kLeftAlignDistance = Inches.of(-5.6);
   private static final Distance kReefDistance = Inches.of(17.5);
   private static final Distance kRightAlignDistance = Inches.of(7.3);
-=======
-  private static final Distance kLeftAlignDistance = Inches.of(-9.65);
-  private static final Distance kReefDistance = Inches.of(17.5);
-  private static final Distance kRightAlignDistance = Inches.of(3.35);
   private static final Distance kIntermediateDistance = Inches.of(36);
->>>>>>> f55fb09f
 
   private static final Rotation2d kReefAlignmentRotation = Rotation2d.k180deg;
   private static final Transform2d kLeftAlignTransform =
