/* (C) Robolancers 2025 */
package frc.robot.commands;

import static edu.wpi.first.units.Units.Inches;
import static edu.wpi.first.units.Units.Meter;
import static edu.wpi.first.units.Units.Meters;

import edu.wpi.first.apriltag.AprilTag;
import edu.wpi.first.epilogue.NotLogged;
import edu.wpi.first.math.geometry.Pose2d;
import edu.wpi.first.math.geometry.Pose3d;
import edu.wpi.first.math.geometry.Rotation2d;
import edu.wpi.first.math.geometry.Transform2d;
import edu.wpi.first.units.measure.Distance;
import edu.wpi.first.wpilibj.DriverStation;
import edu.wpi.first.wpilibj.DriverStation.Alliance;
import edu.wpi.first.wpilibj2.command.Command;
import frc.robot.RobotConstants;
import frc.robot.subsystems.drivetrain.SwerveDrive;
import frc.robot.util.MyAlliance;
import java.util.HashMap;
import java.util.List;
import java.util.Map;
import java.util.Optional;
import java.util.function.DoubleSupplier;

public class ReefAlign {
<<<<<<< HEAD
  /*
    Maps reef AprilTag ("tag") ID to left, center, and right alignment poses,
    loads only the tags on alliance reef as determined at robot initialization
  */
  public static final Map<Integer, Pose2d> leftAlignPoses = new HashMap<>();
  public static final Map<Integer, Pose2d> centerAlignPoses = new HashMap<>();
  public static final Map<Integer, Pose2d> rightAlignPoses = new HashMap<>();

  private static final Distance kMaxAlignDistance = Meter.of(2);
=======
  @NotLogged public static final Map<Integer, Pose2d> leftAlignPoses = null;
  @NotLogged public static final Map<Integer, Pose2d> rightAlignPoses = null;

>>>>>>> e9a1ca57
  private static final Distance kLeftAlignDistance = Inches.of(-6.5);
  private static final Distance kReefDistance = Inches.of(14.5);
  private static final Distance kRightAlignDistance = Inches.of(6.5);
  private static final Rotation2d kReefAlignmentRotation = Rotation2d.fromDegrees(180);

  private static final List<Integer> blueReefTagIDs = List.of(17, 18, 19, 20, 21, 22);
  private static final List<Integer> redReefTagIDs = List.of(6, 7, 8, 9, 10, 11);

  private static final List<AprilTag> blueReefTags =
      RobotConstants.kAprilTagFieldLayout.getTags().stream()
          .filter(tag -> blueReefTagIDs.contains(tag.ID))
          .toList();
  private static final List<AprilTag> redReefTags =
      RobotConstants.kAprilTagFieldLayout.getTags().stream()
          .filter(tag -> redReefTagIDs.contains(tag.ID))
          .toList();

  /**
   * This method is run during Robot#autonomousInit() and Robot#teleopInit() to save computations,
   * only the poses on the alliance reef are loaded
   */
  public static void loadReefAlignmentPoses() {
    final List<Integer> tagIDsToLoad = MyAlliance.isRed() ? redReefTagIDs : blueReefTagIDs;

    for (Integer id : tagIDsToLoad) {
      leftAlignPoses.computeIfAbsent(id, ReefAlign::getNearestLeftAlign);
      centerAlignPoses.computeIfAbsent(id, ReefAlign::getNearestCenterAlign);
      rightAlignPoses.computeIfAbsent(id, ReefAlign::getNearestRightAlign);
    }
  }

  /**
   * Finds the pose of the nearest reef tag on the alliance reef
   *
   * @param robotPose the pose of the robot to find the nearest reef tag pose for
   * @return null if robot alliance is unknown, otherwise a valid reef tag pose
   */
  public static Pose2d getNearestReefPose(Pose2d robotPose) {
    // `Optional` means the Alliance may not exist yet, which must be handled to proceed
    final Optional<Alliance> alliance = DriverStation.getAlliance();

    if (alliance.isEmpty()) return null;

    final List<AprilTag> tagsToCheck =
        alliance.get().equals(Alliance.Red) ? redReefTags : blueReefTags;

    return robotPose.nearest(tagsToCheck.stream().map(tag -> tag.pose.toPose2d()).toList());
  }

  /**
   * Finds the ID of the nearest reef tag on the alliance reef
   *
   * @param robotPose the pose of the robot to find the nearest reef tag ID for
   * @return -1 if robot alliance is unknown, otherwise a valid reef tag ID
   */
  public static int getNearestReefID(Pose2d robotPose) {
    Pose2d nearest = getNearestReefPose(robotPose);

    // handle the null that getNearestReefPose() may return when robot alliance is unknown
    if (nearest == null) return -1;

    return RobotConstants.kAprilTagFieldLayout.getTags().stream()
        .filter(tag -> tag.pose.toPose2d().equals(nearest))
        .toList()
        .get(0)
        .ID;
  }

<<<<<<< HEAD
  /**
   * Intended for aligning to the reef for removing algae
   *
   * @param reefTagID a valid reef tag ID
   * @return null if no reef tag of the ID specified is found, otherwise a valid robot pose aligned
   *     with the center of the nearest reef tag
   */
  private static Pose2d getNearestCenterAlign(int reefTagID) {
    // `Optional` here means there may not be a tag with the specified ID, again must be handled
    Optional<Pose3d> tagPose = RobotConstants.kAprilTagFieldLayout.getTagPose(reefTagID);

    if (tagPose.isEmpty()) return null;

    Pose2d aprilTagPose = tagPose.get().toPose2d();

    Pose2d resultPose =
        aprilTagPose.plus(new Transform2d(kReefDistance, Meter.zero(), kReefAlignmentRotation));

    return resultPose;
  }

  /**
   * Intended for aligning to the left side reef bars for scoring coral
   *
   * @param reefTagID a valid reef tag ID
   * @return null if no reef tag of the ID specified is found, otherwise a valid robot pose aligned
   *     with the center of the nearest reef tag
   */
  private static Pose2d getNearestLeftAlign(int reefTagID) {
    Optional<Pose3d> tagPose = RobotConstants.kAprilTagFieldLayout.getTagPose(reefTagID);
=======
  public static Pose2d getNearestLeftAlign(int reefTagID) {
    Optional<Pose3d> tagPose = Constants.kAprilTagFieldLayout.getTagPose(reefTagID);
>>>>>>> e9a1ca57

    if (tagPose.isEmpty()) return null;

    Pose2d aprilTagPose = tagPose.get().toPose2d();

    Pose2d resultPose =
        aprilTagPose.plus(
            new Transform2d(kReefDistance, kLeftAlignDistance, kReefAlignmentRotation));
<<<<<<< HEAD

    return resultPose;
  }

  /**
   * Intended for aligning to the right side reef bars for scoring coral
   *
   * @param reefTagID a valid reef tag ID
   * @return null if no reef tag of the ID specified is found, otherwise a valid robot pose aligned
   *     with the center of the nearest reef tag
   */
  private static Pose2d getNearestRightAlign(int reefTagID) {
    Optional<Pose3d> tagPose = RobotConstants.kAprilTagFieldLayout.getTagPose(reefTagID);
=======
    return resultPose;
  }

  public static Pose2d getNearestRightAlign(int reefTagID) {
    Optional<Pose3d> tagPose = Constants.kAprilTagFieldLayout.getTagPose(reefTagID);
>>>>>>> e9a1ca57

    if (tagPose.isEmpty()) return null;

    Pose2d aprilTagPose = tagPose.get().toPose2d();

    Pose2d resultPose =
        aprilTagPose.plus(
            new Transform2d(kReefDistance, kRightAlignDistance, kReefAlignmentRotation));

    return resultPose;
  }

  /**
   * Drives to align against the center of the nearest reef face (un;ess it's more than
   * kMaxAlignDistance away), no manual driving
   */
  public static Command goToNearestCenterAlign(SwerveDrive swerveDrive) {
    final Pose2d targetAlignPose = centerAlignPoses.get(getNearestReefID(swerveDrive.getPose()));
    return swerveDrive
        .driveToFieldPose(() -> targetAlignPose)
        .unless(
            () ->
                swerveDrive.getPose().getTranslation().getDistance(targetAlignPose.getTranslation())
                    > kMaxAlignDistance.in(Meters));
  }

  /**
   * Drives to align against the left side reef bars of the nearest reef face (un;ess it's more than
   * kMaxAlignDistance away), no manual driving
   */
  public static Command goToNearestLeftAlign(SwerveDrive swerveDrive) {
    final Pose2d targetAlignPose = leftAlignPoses.get(getNearestReefID(swerveDrive.getPose()));
    return swerveDrive
        .driveToFieldPose(() -> targetAlignPose)
        .unless(
            () ->
                swerveDrive.getPose().getTranslation().getDistance(targetAlignPose.getTranslation())
                    > kMaxAlignDistance.in(Meters));
  }

  /**
   * Drives to align against the right side reef bars of the nearest reef face (un;ess it's more
   * than kMaxAlignDistance away), no manual driving
   */
  public static Command goToNearestRightAlign(SwerveDrive swerveDrive) {
    final Pose2d targetAlignPose = rightAlignPoses.get(getNearestReefID(swerveDrive.getPose()));
    return swerveDrive
        .driveToFieldPose(() -> targetAlignPose)
        .unless(
            () ->
                swerveDrive.getPose().getTranslation().getDistance(targetAlignPose.getTranslation())
                    > kMaxAlignDistance.in(Meters));
  }

  /** Maintain translational driving while rotating toward the nearest reef tag */
  public static Command rotateToNearestReefTag(
      SwerveDrive swerveDrive, DoubleSupplier x, DoubleSupplier y) {
    return swerveDrive.driveFixedHeading(
        x,
        y,
        () -> getNearestReefPose(swerveDrive.getPose()).getRotation().plus(Rotation2d.k180deg));
  }
}<|MERGE_RESOLUTION|>--- conflicted
+++ resolved
@@ -6,7 +6,6 @@
 import static edu.wpi.first.units.Units.Meters;
 
 import edu.wpi.first.apriltag.AprilTag;
-import edu.wpi.first.epilogue.NotLogged;
 import edu.wpi.first.math.geometry.Pose2d;
 import edu.wpi.first.math.geometry.Pose3d;
 import edu.wpi.first.math.geometry.Rotation2d;
@@ -23,9 +22,9 @@
 import java.util.Map;
 import java.util.Optional;
 import java.util.function.DoubleSupplier;
+import java.util.function.Supplier;
 
 public class ReefAlign {
-<<<<<<< HEAD
   /*
     Maps reef AprilTag ("tag") ID to left, center, and right alignment poses,
     loads only the tags on alliance reef as determined at robot initialization
@@ -35,11 +34,6 @@
   public static final Map<Integer, Pose2d> rightAlignPoses = new HashMap<>();
 
   private static final Distance kMaxAlignDistance = Meter.of(2);
-=======
-  @NotLogged public static final Map<Integer, Pose2d> leftAlignPoses = null;
-  @NotLogged public static final Map<Integer, Pose2d> rightAlignPoses = null;
-
->>>>>>> e9a1ca57
   private static final Distance kLeftAlignDistance = Inches.of(-6.5);
   private static final Distance kReefDistance = Inches.of(14.5);
   private static final Distance kRightAlignDistance = Inches.of(6.5);
@@ -108,7 +102,6 @@
         .ID;
   }
 
-<<<<<<< HEAD
   /**
    * Intended for aligning to the reef for removing algae
    *
@@ -139,10 +132,6 @@
    */
   private static Pose2d getNearestLeftAlign(int reefTagID) {
     Optional<Pose3d> tagPose = RobotConstants.kAprilTagFieldLayout.getTagPose(reefTagID);
-=======
-  public static Pose2d getNearestLeftAlign(int reefTagID) {
-    Optional<Pose3d> tagPose = Constants.kAprilTagFieldLayout.getTagPose(reefTagID);
->>>>>>> e9a1ca57
 
     if (tagPose.isEmpty()) return null;
 
@@ -151,7 +140,6 @@
     Pose2d resultPose =
         aprilTagPose.plus(
             new Transform2d(kReefDistance, kLeftAlignDistance, kReefAlignmentRotation));
-<<<<<<< HEAD
 
     return resultPose;
   }
@@ -165,13 +153,6 @@
    */
   private static Pose2d getNearestRightAlign(int reefTagID) {
     Optional<Pose3d> tagPose = RobotConstants.kAprilTagFieldLayout.getTagPose(reefTagID);
-=======
-    return resultPose;
-  }
-
-  public static Pose2d getNearestRightAlign(int reefTagID) {
-    Optional<Pose3d> tagPose = Constants.kAprilTagFieldLayout.getTagPose(reefTagID);
->>>>>>> e9a1ca57
 
     if (tagPose.isEmpty()) return null;
 
@@ -183,6 +164,8 @@
 
     return resultPose;
   }
+
+  public static Command alignToReef(Supplier<ReefPosition> position) {}
 
   /**
    * Drives to align against the center of the nearest reef face (un;ess it's more than
