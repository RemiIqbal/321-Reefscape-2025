--- conflicted
+++ resolved
@@ -13,6 +13,7 @@
 import edu.wpi.first.wpilibj2.command.button.Trigger;
 import frc.robot.commands.HomingCommands;
 import frc.robot.commands.ReefAlign;
+import frc.robot.commands.StationAlign;
 import frc.robot.subsystems.AlgaeSuperstructure;
 import frc.robot.subsystems.AlgaeSuperstructure.AlgaeSetpoint;
 import frc.robot.subsystems.CoralSuperstructure;
@@ -107,9 +108,7 @@
   private void configureBindings() {
     // driver controls
     // score coral / flip off algae
-<<<<<<< HEAD
     driver.y().toggleOnTrue(algaeSuperstructure.prepareClimb());
-    driver.y().toggleOnFalse(algaeSuperstructure.goToSetpoint(AlgaeSetpoint.NEUTRAL));
     driver.a().onTrue(algaeSuperstructure.climb());
 
     // algae intake/outtake
@@ -133,50 +132,13 @@
                 .alongWith(coralSuperstructure.goToSetpoint(() -> queuedSetpoint)));
 
     new Trigger(() -> driver.getRightTriggerAxis() > 0.05 && driver.getRightTriggerAxis() < 0.8)
-        .whileTrue(ReefAlign.rotateToNearestReefTag(drivetrain, driverStrafe, driverForward));
-=======
-    driver.leftTrigger().whileTrue(coralSuperstructure.outtakeCoral());
->>>>>>> 7efe9883
-
-    // climbing
-    driver.y().toggleOnTrue(algaeSuperstructure.prepareClimb());
-    driver.y().toggleOnFalse(algaeSuperstructure.goToSetpoint(AlgaeSetpoint.NEUTRAL));
-    driver.a().onTrue(algaeSuperstructure.climb());
-
-    // algae intake/outtake
-    driver.b().whileTrue(algaeSuperstructure.intakeAlgae());
-    driver.x().whileTrue(algaeSuperstructure.outtakeAlgae());
-<<<<<<< HEAD
-=======
-
-    /**
-     * Pressing right trigger down all the way performs translation-align/to-setpoint, while
-     * pressing it slightly performs the rotation align
-     *
-     * <p>Driver has override over translation-align/to-setpoint
-     */
-    new Trigger(() -> driver.getRightTriggerAxis() >= 0.8)
+        .whileTrue(ReefAlign.rotateToNearestReefTag(drivetrain, driverForward, driverStrafe));
+
+    driver
+        .rightBumper()
         .whileTrue(
-            ReefAlign.alignToReef(drivetrain, () -> queuedReefPosition)
-                .onlyWhile(
-                    () ->
-                        Math.hypot(driverForward.getAsDouble(), driverStrafe.getAsDouble()) <= 0.05)
-                .asProxy()
-                .repeatedly()
-                .alongWith(coralSuperstructure.goToSetpoint(() -> queuedSetpoint)));
-
-    new Trigger(() -> driver.getRightTriggerAxis() > 0.05 && driver.getRightTriggerAxis() < 0.8)
-        .whileTrue(ReefAlign.rotateToNearestReefTag(drivetrain, driverStrafe, driverForward));
-
-    // climbing
-    driver.y().toggleOnTrue(algaeSuperstructure.prepareClimb());
-    driver.y().toggleOnFalse(algaeSuperstructure.goToSetpoint(AlgaeSetpoint.NEUTRAL));
-    driver.a().onTrue(algaeSuperstructure.climb());
-
-    // algae intake/outtake
-    driver.b().whileTrue(algaeSuperstructure.intakeAlgae());
-    driver.x().whileTrue(algaeSuperstructure.outtakeAlgae());
->>>>>>> 7efe9883
+            StationAlign.rotateToNearestStationTag(drivetrain, driverForward, driverStrafe)
+                .alongWith(coralSuperstructure.feedCoral()));
 
     // manip controls
     // 1 to 4 - right side L1-L4
