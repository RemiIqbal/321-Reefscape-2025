/* (C) Robolancers 2025 */
package frc.robot;

<<<<<<< HEAD
import static edu.wpi.first.units.Units.Meters;
import static edu.wpi.first.units.Units.MetersPerSecond;
=======
import static edu.wpi.first.units.Units.Degrees;
>>>>>>> 4949bb19

import edu.wpi.first.epilogue.Logged;
import edu.wpi.first.wpilibj.XboxController;
import edu.wpi.first.wpilibj2.command.Command;
import edu.wpi.first.wpilibj2.command.Commands;
import edu.wpi.first.wpilibj2.command.button.CommandXboxController;
import edu.wpi.first.wpilibj2.command.button.RobotModeTriggers;
import edu.wpi.first.wpilibj2.command.button.Trigger;
import frc.robot.commands.HomingCommands;
import frc.robot.subsystems.AlgaeSuperstructure;
import frc.robot.subsystems.AlgaeSuperstructure.AlgaeSetpoint;
import frc.robot.subsystems.CoralSuperstructure;
import frc.robot.subsystems.CoralSuperstructure.CoralScorerSetpoint;
import frc.robot.subsystems.SuperstructureVisualizer;
import frc.robot.subsystems.algaeIntakePivot.AlgaeIntakePivot;
import frc.robot.subsystems.algaeIntakeRollers.AlgaeIntakeRollers;
import frc.robot.subsystems.coralendeffector.CoralEndEffector;
import frc.robot.subsystems.drivetrain.DrivetrainConstants;
import frc.robot.subsystems.drivetrain.SwerveDrive;
import frc.robot.subsystems.elevator.Elevator;
import frc.robot.subsystems.elevator.ElevatorConstants;
import frc.robot.subsystems.elevatorarm.ElevatorArm;
import frc.robot.util.MathUtils;
import java.util.function.DoubleSupplier;

@Logged
public class RobotContainer {
  private SwerveDrive drivetrain = SwerveDrive.create();
  private AlgaeIntakePivot algaePivot = AlgaeIntakePivot.create();
  private AlgaeIntakeRollers algaeRollers = AlgaeIntakeRollers.create();
  private CoralEndEffector coralEndEffector = CoralEndEffector.create();
  private ElevatorArm elevatorArm = ElevatorArm.create();
  private Elevator elevator = Elevator.create();

  private CoralSuperstructure coralSuperstructure =
      new CoralSuperstructure(elevator, elevatorArm, coralEndEffector);
  private AlgaeSuperstructure algaeSuperstructure =
      new AlgaeSuperstructure(algaePivot, algaeRollers);

  private CommandXboxController driver = new CommandXboxController(0);
  private XboxController manipulator = new XboxController(1);

  private Trigger isSlowMode = driver.leftBumper();

  private DoubleSupplier driverForward =
      () ->
          -MathUtils.deadband(driver.getLeftY(), 0.05)
              * (isSlowMode.getAsBoolean()
                  ? 2
                  : DrivetrainConstants.kMaxLinearVelocity.in(MetersPerSecond));
  private DoubleSupplier driverStrafe =
      () ->
          -MathUtils.deadband(driver.getLeftX(), 0.05)
              * (isSlowMode.getAsBoolean()
                  ? 2
                  : DrivetrainConstants.kMaxLinearVelocity.in(MetersPerSecond));
  private DoubleSupplier driverTurn = () -> -MathUtils.deadband(driver.getRightX(), 0.05) * 5;

  // robot queued states
  private ReefPosition queuedReefPosition = ReefPosition.NONE;
  private CoralScorerSetpoint queuedSetpoint = CoralScorerSetpoint.NEUTRAL;

  private SuperstructureVisualizer stateVisualizer =
      new SuperstructureVisualizer(
          () -> elevator.getHeight(), () -> elevatorArm.getAngle(), () -> algaePivot.getAngle());

  public RobotContainer() {
    
    drivetrain.setDefaultCommand(
        drivetrain.teleopDrive(
            () -> -driver.getLeftY(), () -> -driver.getLeftX(), () -> -driver.getRightX()));

    RobotModeTriggers.disabled()
        .negate()
        .onTrue(HomingCommands.homeEverything(elevator, algaePivot));

    drivetrain.setDefaultCommand(drivetrain.teleopDrive(driverForward, driverStrafe, driverTurn));

    algaeRollers.setDefaultCommand(algaeRollers.stallIfHasAlgae());
    algaePivot.setDefaultCommand(algaePivot.goToAngle(() -> AlgaeSetpoint.NEUTRAL.getAlgaeAngle()));

    elevator.setDefaultCommand(
        elevator.goToHeight(() -> CoralScorerSetpoint.NEUTRAL.getElevatorHeight()));
    elevatorArm.setDefaultCommand(
        elevatorArm.goToAngle(() -> CoralScorerSetpoint.NEUTRAL.getArmAngle()));
    coralEndEffector.setDefaultCommand(coralEndEffector.stallCoralIfDetected());

    // when both are about to collide, move elevator out of the way until the algae pivot is out of
    // the collision zone
    new Trigger(algaePivot::inCollisionZone)
        .and(new Trigger(elevator::inCollisionZone))
        .onTrue(
            elevator
                .goToHeight(() -> ElevatorConstants.kElevatorDangerHeight.plus(Meters.of(0.1)))
                // .withInterruptBehavior(InterruptionBehavior.kCancelIncoming)
                .until(new Trigger(algaePivot::inCollisionZone).negate()));
  
    configureBindings();
  }

  private void configureBindings() {
<<<<<<< HEAD
    // driver controls
    driver.y().onTrue(algaeSuperstructure.prepareClimb());
    driver.a().onTrue(algaeSuperstructure.climb());

    driver.leftTrigger().whileTrue(coralSuperstructure.outtakeCoral());

    // manip controls
    // 0 to 3 - right side L1-L4
    // 4 to 7 - left side L1-L4
    // 8 to 9 - algae low / high
    // 10 - intake

    manipTrigger(0)
        .onTrue(
            Commands.runOnce(
                () -> {
                  queuedReefPosition = ReefPosition.RIGHT;
                  queuedSetpoint = CoralScorerSetpoint.L1;
                }));

    manipTrigger(1)
        .onTrue(
            Commands.runOnce(
                () -> {
                  queuedReefPosition = ReefPosition.RIGHT;
                  queuedSetpoint = CoralScorerSetpoint.L2;
                }));

    manipTrigger(2)
        .onTrue(
            Commands.runOnce(
                () -> {
                  queuedReefPosition = ReefPosition.RIGHT;
                  queuedSetpoint = CoralScorerSetpoint.L3;
                }));

    manipTrigger(3)
        .onTrue(
            Commands.runOnce(
                () -> {
                  queuedReefPosition = ReefPosition.RIGHT;
                  queuedSetpoint = CoralScorerSetpoint.L4;
                }));

    manipTrigger(4)
        .onTrue(
            Commands.runOnce(
                () -> {
                  queuedReefPosition = ReefPosition.LEFT;
                  queuedSetpoint = CoralScorerSetpoint.L1;
                }));

    manipTrigger(5)
        .onTrue(
            Commands.runOnce(
                () -> {
                  queuedReefPosition = ReefPosition.LEFT;
                  queuedSetpoint = CoralScorerSetpoint.L2;
                }));

    manipTrigger(6)
        .onTrue(
            Commands.runOnce(
                () -> {
                  queuedReefPosition = ReefPosition.LEFT;
                  queuedSetpoint = CoralScorerSetpoint.L3;
                }));

    manipTrigger(7)
        .onTrue(
            Commands.runOnce(
                () -> {
                  queuedReefPosition = ReefPosition.LEFT;
                  queuedSetpoint = CoralScorerSetpoint.L4;
                }));

    manipTrigger(8)
        .onTrue(
            Commands.runOnce(
                () -> {
                  queuedReefPosition = ReefPosition.ALGAE;
                  queuedSetpoint = CoralScorerSetpoint.ALGAE_LOW;
                }));

    manipTrigger(9)
        .onTrue(
            Commands.runOnce(
                () -> {
                  queuedReefPosition = ReefPosition.ALGAE;
                  queuedSetpoint = CoralScorerSetpoint.ALGAE_HIGH;
                }));
  }

  private Trigger manipTrigger(int button) {
    return new Trigger(() -> manipulator.getRawButton(button));
=======
    driver.a().whileTrue(elevatorArm.goToAngle(() -> Degrees.of(35)));
    driver.b().whileTrue(elevatorArm.goToAngle(() -> Degrees.of(50)));
>>>>>>> 4949bb19
  }

  public Command getAutonomousCommand() {
    return Commands.none();
  }

  enum ReefPosition {
    NONE,
    LEFT,
    ALGAE,
    RIGHT;
  }
}<|MERGE_RESOLUTION|>--- conflicted
+++ resolved
@@ -1,12 +1,9 @@
 /* (C) Robolancers 2025 */
 package frc.robot;
 
-<<<<<<< HEAD
 import static edu.wpi.first.units.Units.Meters;
 import static edu.wpi.first.units.Units.MetersPerSecond;
-=======
 import static edu.wpi.first.units.Units.Degrees;
->>>>>>> 4949bb19
 
 import edu.wpi.first.epilogue.Logged;
 import edu.wpi.first.wpilibj.XboxController;
@@ -108,12 +105,15 @@
   }
 
   private void configureBindings() {
-<<<<<<< HEAD
     // driver controls
     driver.y().onTrue(algaeSuperstructure.prepareClimb());
     driver.a().onTrue(algaeSuperstructure.climb());
 
     driver.leftTrigger().whileTrue(coralSuperstructure.outtakeCoral());
+    
+    // artifact from merge
+    // driver.a().whileTrue(elevatorArm.goToAngle(() -> Degrees.of(35)));
+    // driver.b().whileTrue(elevatorArm.goToAngle(() -> Degrees.of(50)));
 
     // manip controls
     // 0 to 3 - right side L1-L4
@@ -204,10 +204,6 @@
 
   private Trigger manipTrigger(int button) {
     return new Trigger(() -> manipulator.getRawButton(button));
-=======
-    driver.a().whileTrue(elevatorArm.goToAngle(() -> Degrees.of(35)));
-    driver.b().whileTrue(elevatorArm.goToAngle(() -> Degrees.of(50)));
->>>>>>> 4949bb19
   }
 
   public Command getAutonomousCommand() {
