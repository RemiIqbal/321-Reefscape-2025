/* (C) Robolancers 2025 */
package frc.robot;

import static edu.wpi.first.units.Units.MetersPerSecond;
import static edu.wpi.first.units.Units.Volts;

import edu.wpi.first.epilogue.Logged;
import edu.wpi.first.math.MathUtil;
import edu.wpi.first.wpilibj.XboxController;
import edu.wpi.first.wpilibj.simulation.AddressableLEDSim;
import edu.wpi.first.wpilibj2.command.Command;
import edu.wpi.first.wpilibj2.command.Commands;
import edu.wpi.first.wpilibj2.command.button.CommandXboxController;
import edu.wpi.first.wpilibj2.command.button.RobotModeTriggers;
import edu.wpi.first.wpilibj2.command.button.Trigger;
import frc.robot.auto.AutomaticAutonomousMaker3000;
import frc.robot.commands.ProcessorAlign;
import frc.robot.commands.ReefAlign;
import frc.robot.commands.StationAlign;
import frc.robot.subsystems.AlgaeSuperstructure;
import frc.robot.subsystems.AlgaeSuperstructure.AlgaeSetpoint;
import frc.robot.subsystems.CoralSuperstructure;
import frc.robot.subsystems.CoralSuperstructure.CoralScorerSetpoint;
import frc.robot.subsystems.SuperstructureVisualizer;
import frc.robot.subsystems.algaeIntakePivot.AlgaeIntakePivot;
import frc.robot.subsystems.algaeIntakeRollers.AlgaeIntakeRollers;
import frc.robot.subsystems.coralendeffector.CoralEndEffector;
import frc.robot.subsystems.drivetrain.DrivetrainConstants;
import frc.robot.subsystems.drivetrain.DrivetrainSim;
import frc.robot.subsystems.drivetrain.SwerveDrive;
import frc.robot.subsystems.elevator.Elevator;
import frc.robot.subsystems.elevatorarm.ElevatorArm;
import frc.robot.subsystems.elevatorarm.ElevatorArmConstants;
import frc.robot.subsystems.leds.Leds;
import frc.robot.subsystems.vision.Vision;
import frc.robot.util.ReefPosition;
import java.util.function.DoubleSupplier;

@Logged
public class RobotContainer {
  private SwerveDrive drivetrain = SwerveDrive.create();
  private AlgaeIntakePivot algaePivot = AlgaeIntakePivot.disable();
  private AlgaeIntakeRollers algaeRollers = AlgaeIntakeRollers.disable();
  private CoralEndEffector coralEndEffector = CoralEndEffector.create();
  private ElevatorArm elevatorArm = ElevatorArm.create();
  private Elevator elevator = Elevator.create();

  private CoralSuperstructure coralSuperstructure =
      new CoralSuperstructure(elevator, elevatorArm, coralEndEffector);
  private AlgaeSuperstructure algaeSuperstructure =
      new AlgaeSuperstructure(algaePivot, algaeRollers);

  private AutomaticAutonomousMaker3000 automaker =
      new AutomaticAutonomousMaker3000(drivetrain, coralSuperstructure);

  private Vision vision =
      Vision.create(
          // Java 21 pattern matching switch would be nice
          (drivetrain instanceof DrivetrainSim)
              ? ((DrivetrainSim) drivetrain)::getActualPose
              : drivetrain::getPose,
          visionEst ->
              drivetrain.addVisionMeasurement(
                  visionEst.estimate().estimatedPose.toPose2d(),
                  visionEst.estimate().timestampSeconds,
                  visionEst.stdDevs()),
          reefVisionEst ->
              drivetrain.addReefVisionMeasurement(
                  reefVisionEst.estimate().estimatedPose.toPose2d(),
                  reefVisionEst.estimate().timestampSeconds,
                  reefVisionEst.stdDevs()));

  private CommandXboxController driver = new CommandXboxController(0);
  private XboxController manipulator = new XboxController(1);

  private Trigger isSlowMode = new Trigger(() -> false);

  private DoubleSupplier driverForward =
      () ->
          -MathUtil.applyDeadband(driver.getLeftY(), 0.05)
              * (isSlowMode.getAsBoolean()
                  ? 2
                  : DrivetrainConstants.kMaxLinearVelocity.in(MetersPerSecond));
  private DoubleSupplier driverStrafe =
      () ->
          -MathUtil.applyDeadband(driver.getLeftX(), 0.05)
              * (isSlowMode.getAsBoolean()
                  ? 2
                  : DrivetrainConstants.kMaxLinearVelocity.in(MetersPerSecond));
  private DoubleSupplier driverTurn = () -> -MathUtil.applyDeadband(driver.getRightX(), 0.05) * 5;

  // robot queued states
  private ReefPosition queuedReefPosition = ReefPosition.NONE;
  private CoralScorerSetpoint queuedSetpoint = CoralScorerSetpoint.NEUTRAL;

  private SuperstructureVisualizer stateVisualizer =
      new SuperstructureVisualizer(
          () -> elevator.getHeight(), () -> elevatorArm.getAngle(), () -> algaePivot.getAngle());

  private Leds leds = new Leds();
  private AddressableLEDSim ledSim = new AddressableLEDSim(leds.strip);
  private boolean isDriverOverride = false;

  public RobotContainer() {

    // reset elevator arm encoder on robot enable
    RobotModeTriggers.disabled().negate().onTrue(elevatorArm.seedEncoder());

    // home everything on robot start
    RobotModeTriggers.disabled()
        .negate()
        .onTrue(elevator.homeEncoder().onlyIf(() -> !elevator.elevatorIsHomed()));

    // drive
    drivetrain.setDefaultCommand(drivetrain.teleopDrive(driverForward, driverStrafe, driverTurn));

    // NOTE: algae is currently gone.
    // algae default commands (stalling rollers, default algae pivot setpoint)
    // algaeRollers.setDefaultCommand(algaeRollers.stallIfHasAlgae());
    // algaeRollers.setDefaultCommand(algaeRollers.setMechanismVoltage(() -> Volts.zero()));
    // algaePivot.setDefaultCommand(algaePivot.goToAngle(() ->
    // AlgaeSetpoint.NEUTRAL.getAlgaeAngle()));

    elevator.setDefaultCommand(
        elevator.goToHeight(() -> CoralScorerSetpoint.NEUTRAL.getElevatorHeight()));
    elevatorArm.setDefaultCommand(
        elevatorArm.goToAngle(() -> CoralScorerSetpoint.NEUTRAL.getArmAngle()));
<<<<<<< HEAD
    coralEndEffector.setDefaultCommand(coralEndEffector.runVolts(() -> Volts.zero()));
=======
    coralEndEffector.setDefaultCommand(coralEndEffector.stallCoralIfDetected());
    leds.setDefaultCommand(leds.updateLeds());
>>>>>>> 2fad8211

    // when both are about to collide, move elevator out of the way until the algae pivot is out of
    // the collision zone
    // new Trigger(algaePivot::inCollisionZone)
    //     .and(new Trigger(elevator::inCollisionZone))
    //     .onTrue(
    //         elevator
    //             .goToHeight(() -> ElevatorConstants.kElevatorDangerHeight.plus(Meters.of(0.1)))
    //             .until(new Trigger(algaePivot::inCollisionZone).negate()));

    // configureBindings();
    configureTuningBindings();
  }

  private void configureTuningBindings() {

    // step 1: tune pivot (disable everything but pivot and drivetrain and vision ig)
    // driver.b().whileTrue(elevatorArm.tune());

    // step 2: test algae intake
    // driver.b().whileTrue(algaeSuperstructure.intakeAlgae());
    // driver.a().whileTrue(algaeSuperstructure.outtakeAlgae());

    // step 3: find arm setpoints
    driver.b().whileTrue(coralSuperstructure.tune());
    driver.leftBumper().whileTrue(coralSuperstructure.feedCoral());
    driver.rightBumper().whileTrue(coralEndEffector.outtakeCoral());

    // step 4: climb!
    // driver.y().toggleOnTrue(algaeSuperstructure.prepareClimb());
    // driver.a().whileTrue(algaeSuperstructure.climb());

    // step 5: alignment testing (no arm)
    // driver.a().whileTrue(ReefAlign.rotateToNearestReefTag(drivetrain, driverForward,
    // driverStrafe));
    // driver.b().whileTrue(ReefAlign.alignToReef(drivetrain, () -> ReefPosition.LEFT));
  }

  private void configureBindings() {
    // driver controls
    // score coral / flip off algae
    // driver.y().toggleOnTrue(algaeSuperstructure.prepareClimb());
    // driver.a().onTrue(algaeSuperstructure.climb());

    // --- CORAL AUTOMATED CONTROLS ---

    // coral feeding
    driver
        .rightBumper()
        .whileTrue(
            StationAlign.rotateToNearestStationTag(drivetrain, driverForward, driverStrafe)
                .alongWith(coralSuperstructure.feedCoral()));

    // coral outtake
    driver
        .rightTrigger()
        .whileTrue( // while right trigger is pressed:
            Commands.runOnce(() -> isDriverOverride = false)
                .andThen(
                    // either align to reef or coral based on how far we are away rotate to reef
                    // until we're close enough
                    ReefAlign.rotateToNearestReefTag(drivetrain, driverForward, driverStrafe)
                        .until(
                            () ->
                                ReefAlign.isWithinReefRange(
                                        drivetrain, ReefAlign.kMechanismDeadbandThreshold)
                                    // use mechanism threshold cuz we wanna be close before aligning
                                    // in this case
                                    && Math.hypot(
                                            driverForward.getAsDouble(), driverStrafe.getAsDouble())
                                        <= 0.05
                                    && !isDriverOverride)
                        .andThen(
                            // when we get close enough, align to reef, but only while we're
                            // close enough
                            ReefAlign.alignToReef(drivetrain, () -> queuedReefPosition)
                                .until(drivetrain::atPoseSetpoint)
                                .andThen(
                                    drivetrain.driveFieldCentric(
                                        driverForward, driverStrafe, driverTurn))
                                .onlyWhile(
                                    () ->
                                        ReefAlign.isWithinReefRange(
                                                drivetrain, ReefAlign.kMechanismDeadbandThreshold)
                                            && Math.hypot(
                                                    driverForward.getAsDouble(),
                                                    driverStrafe.getAsDouble())
                                                <= 0.05
                                            &&
                                            // allow driver control to be taken back when
                                            // driverOverride becomes true
                                            !isDriverOverride))
                        // when we get far away, repeat the command
                        .repeatedly()
                        .alongWith( // and run the mechanism to where we need to go
                            coralSuperstructure
                                .goToSetpoint(
                                    // move arm up to avoid hitting reef until we get close to reef
                                    () -> CoralScorerSetpoint.NEUTRAL.getElevatorHeight(),
                                    () -> ElevatorArmConstants.kPreAlignAngle)
                                .until(
                                    () ->
                                        coralSuperstructure.atTargetState()
                                            && ReefAlign.isWithinReefRange(
                                                drivetrain, ReefAlign.kMechanismDeadbandThreshold))
                                .andThen(
                                    // move the elevator up but keep arm up
                                    coralSuperstructure
                                        .goToSetpoint(
                                            () -> queuedSetpoint.getElevatorHeight(),
                                            () -> ElevatorArmConstants.kPreAlignAngle)
                                        .until(() -> coralSuperstructure.atTargetState())
                                        // then move arm down to setpoint
                                        .andThen(
                                            coralSuperstructure.goToSetpoint(() -> queuedSetpoint)))
                                // and only do this while we're in the zone (when we're not, we will
                                // stay in the pre-alignment position)
                                .onlyWhile(
                                    () ->
                                        ReefAlign.isWithinReefRange(
                                                drivetrain, ReefAlign.kMechanismDeadbandThreshold)
                                            && queuedSetpoint != CoralScorerSetpoint.NEUTRAL)
                                .repeatedly())));

    driver
        .rightTrigger()
        .onFalse( // for coral scoring
            coralSuperstructure
                .goToSetpoint(() -> queuedSetpoint) // ensure we're at the setpoint
                .alongWith(coralSuperstructure.outtakeCoral()) // and outtake coral
                .until(() -> !coralSuperstructure.hasCoral()) // until we don't have coral
                .withTimeout(1) // timeout at 1 second
                .andThen(
                    // move arm up and go back down (only if we're already at the scoring setpoint
                    // state)
                    coralSuperstructure
                        .goToSetpoint(
                            () -> CoralScorerSetpoint.NEUTRAL.getElevatorHeight(),
                            () -> ElevatorArmConstants.kPreAlignAngle)
                        .until(
                            coralSuperstructure::atTargetState)) // and then resume default command
                // only if we're at the target state and are ready to score
                .onlyIf(
                    () ->
                        coralSuperstructure.atTargetState()
                            && queuedSetpoint != CoralScorerSetpoint.NEUTRAL
                            && !driver.povLeft().getAsBoolean()));

    // --- ALGAE AUTOMATED CONTROLS ---

    // algae feeding
    driver.leftBumper().whileTrue(algaeSuperstructure.intakeAlgae());

    // algae outtake
    driver
        .leftTrigger()
        .whileTrue( // while left trigger is pressed:
            Commands.runOnce(() -> isDriverOverride = false)
                .andThen(
                    // rotate to nearest processor unless conditions for full alignment are met
                    ProcessorAlign.rotateToNearestProcessor(drivetrain, driverForward, driverStrafe)
                        .until(
                            () ->
                                // conditions for full alignment: in range + driver not pressing on
                                // stick + driver override is off
                                ProcessorAlign.isWithinProcessorRange(
                                        drivetrain, ProcessorAlign.kAlignmentDeadbandRange)
                                    && Math.hypot(
                                            driverForward.getAsDouble(), driverStrafe.getAsDouble())
                                        <= 0.05
                                    && !isDriverOverride)
                        .andThen(
                            // conditions for full alignment are met, proceed with full alignment
                            ProcessorAlign.goToNearestAlign(drivetrain)
                                .onlyWhile(
                                    () ->
                                        !isDriverOverride
                                            && Math.hypot(
                                                    driverForward.getAsDouble(),
                                                    driverStrafe.getAsDouble())
                                                <= 0.05
                                            && ProcessorAlign.isWithinProcessorRange(
                                                drivetrain,
                                                ProcessorAlign.kAlignmentDeadbandRange)))
                        .repeatedly()
                        .alongWith(
                            algaeSuperstructure.goToSetpoint(
                                AlgaeSetpoint
                                    .OUTTAKE)))); // move algae intake to the correct setpoint

    driver
        .leftTrigger()
        .onFalse(
            // when left trigger is let go
            algaeSuperstructure
                .goToSetpoint(AlgaeSetpoint.OUTTAKE)
                // score until we don't have algae or with 1s timeout
                .alongWith(algaeSuperstructure.outtakeAlgae())
                .until(() -> !algaeSuperstructure.hasAlgae())
                .withTimeout(1)
                // only if algae intake is at outtake position
                .onlyIf(
                    () -> algaeSuperstructure.atTargetState() && !driver.povLeft().getAsBoolean()));

    // toggle driver override
    driver.povUp().onTrue(Commands.runOnce(() -> isDriverOverride = !isDriverOverride));

    /**
     * Preference 2:
     *
     * <p>Pressing right trigger down all the way performs translation-align/to-setpoint, while
     * pressing it slightly performs the rotation align
     *
     * <p>Driver has override over translation-align/to-setpoint
     */
    // new Trigger(() -> driver.getRightTriggerAxis() >= 0.8)
    //     .whileTrue(
    //         ReefAlign.alignToReef(drivetrain, () -> queuedReefPosition)
    //             .onlyWhile(
    //                 () ->
    //                     ReefAlign.isWithinReefRange(
    //                             drivetrain, ReefAlign.kMaxAlignmentDeadbandThreshold)
    //                         && Math.hypot(driverForward.getAsDouble(),
    // driverStrafe.getAsDouble())
    //                             <= 0.05)
    //             .asProxy()
    //             .repeatedly()
    //             .alongWith(
    //                 coralSuperstructure
    //                     .goToSetpoint(() -> queuedSetpoint)
    //                     .onlyWhile(
    //                         () ->
    //                             ReefAlign.isWithinReefRange(
    //                                 drivetrain, ReefAlign.kMechanismDeadbandThreshold))
    //                     .asProxy()
    //                     .repeatedly()));

    // new Trigger(() -> driver.getRightTriggerAxis() > 0.05 && driver.getRightTriggerAxis() < 0.8)
    //     .whileTrue(ReefAlign.rotateToNearestReefTag(drivetrain, driverForward, driverStrafe));

    // manip controls
    // 1 to 4 - right side L1-L4
    // 5 to 8 - left side L1-L4
    // 9 to 10 - algae low / high

    manipTrigger(1)
        .onTrue(
            Commands.runOnce(
                () -> {
                  queuedReefPosition = ReefPosition.RIGHT;
                  queuedSetpoint = CoralScorerSetpoint.L1;
                }));

    manipTrigger(2)
        .onTrue(
            Commands.runOnce(
                () -> {
                  queuedReefPosition = ReefPosition.RIGHT;
                  queuedSetpoint = CoralScorerSetpoint.L2;
                }));

    manipTrigger(3)
        .onTrue(
            Commands.runOnce(
                () -> {
                  queuedReefPosition = ReefPosition.RIGHT;
                  queuedSetpoint = CoralScorerSetpoint.L3;
                }));

    manipTrigger(4)
        .onTrue(
            Commands.runOnce(
                () -> {
                  queuedReefPosition = ReefPosition.RIGHT;
                  queuedSetpoint = CoralScorerSetpoint.L4;
                }));

    manipTrigger(5)
        .onTrue(
            Commands.runOnce(
                () -> {
                  queuedReefPosition = ReefPosition.LEFT;
                  queuedSetpoint = CoralScorerSetpoint.L1;
                }));

    manipTrigger(6)
        .onTrue(
            Commands.runOnce(
                () -> {
                  queuedReefPosition = ReefPosition.LEFT;
                  queuedSetpoint = CoralScorerSetpoint.L2;
                }));

    manipTrigger(7)
        .onTrue(
            Commands.runOnce(
                () -> {
                  queuedReefPosition = ReefPosition.LEFT;
                  queuedSetpoint = CoralScorerSetpoint.L3;
                }));

    manipTrigger(8)
        .onTrue(
            Commands.runOnce(
                () -> {
                  queuedReefPosition = ReefPosition.LEFT;
                  queuedSetpoint = CoralScorerSetpoint.L4;
                }));

    manipTrigger(9)
        .onTrue(
            Commands.runOnce(
                () -> {
                  queuedReefPosition = ReefPosition.ALGAE;
                  queuedSetpoint = CoralScorerSetpoint.ALGAE_LOW;
                }));

    manipTrigger(10)
        .onTrue(
            Commands.runOnce(
                () -> {
                  queuedReefPosition = ReefPosition.ALGAE;
                  queuedSetpoint = CoralScorerSetpoint.ALGAE_HIGH;
                }));
  }

  private Trigger manipTrigger(int button) {
    return new Trigger(() -> manipulator.getRawButton(button));
  }

  public Command getAutonomousCommand() {
    return automaker.getStoredAuto();
  }
}<|MERGE_RESOLUTION|>--- conflicted
+++ resolved
@@ -125,12 +125,8 @@
         elevator.goToHeight(() -> CoralScorerSetpoint.NEUTRAL.getElevatorHeight()));
     elevatorArm.setDefaultCommand(
         elevatorArm.goToAngle(() -> CoralScorerSetpoint.NEUTRAL.getArmAngle()));
-<<<<<<< HEAD
     coralEndEffector.setDefaultCommand(coralEndEffector.runVolts(() -> Volts.zero()));
-=======
-    coralEndEffector.setDefaultCommand(coralEndEffector.stallCoralIfDetected());
     leds.setDefaultCommand(leds.updateLeds());
->>>>>>> 2fad8211
 
     // when both are about to collide, move elevator out of the way until the algae pivot is out of
     // the collision zone
