/* (C) Robolancers 2025 */
package frc.robot;

import static edu.wpi.first.units.Units.MetersPerSecond;
<<<<<<< HEAD
import static edu.wpi.first.units.Units.Radians;
=======
import static edu.wpi.first.units.Units.Volts;
>>>>>>> 9ce613ba

import edu.wpi.first.epilogue.Logged;
import edu.wpi.first.math.MathUtil;
import edu.wpi.first.wpilibj.XboxController;
import edu.wpi.first.wpilibj.simulation.AddressableLEDSim;
import edu.wpi.first.wpilibj2.command.Command;
import edu.wpi.first.wpilibj2.command.Command.InterruptionBehavior;
import edu.wpi.first.wpilibj2.command.Commands;
import edu.wpi.first.wpilibj2.command.button.CommandXboxController;
import edu.wpi.first.wpilibj2.command.button.RobotModeTriggers;
import edu.wpi.first.wpilibj2.command.button.Trigger;
import frc.robot.auto.AutomaticAutonomousMaker3000;
import frc.robot.commands.ReefAlign;
import frc.robot.commands.StationAlign;
import frc.robot.subsystems.AlgaeSuperstructure;
import frc.robot.subsystems.CoralSuperstructure;
import frc.robot.subsystems.CoralSuperstructure.CoralScorerSetpoint;
import frc.robot.subsystems.SuperstructureVisualizer;
import frc.robot.subsystems.algaeIntakePivot.AlgaeIntakePivot;
import frc.robot.subsystems.algaeIntakeRollers.AlgaeIntakeRollers;
import frc.robot.subsystems.coralendeffector.CoralEndEffector;
import frc.robot.subsystems.drivetrain.DrivetrainConstants;
import frc.robot.subsystems.drivetrain.DrivetrainSim;
import frc.robot.subsystems.drivetrain.SwerveDrive;
import frc.robot.subsystems.elevator.Elevator;
import frc.robot.subsystems.elevatorarm.ElevatorArm;
import frc.robot.subsystems.elevatorarm.ElevatorArmConstants;
import frc.robot.subsystems.leds.Leds;
import frc.robot.subsystems.leds.LedsConstants;
import frc.robot.subsystems.vision.Vision;
import frc.robot.util.ReefPosition;
import java.util.function.DoubleSupplier;

@Logged
public class RobotContainer {
  private SwerveDrive drivetrain = SwerveDrive.create();
  private AlgaeIntakePivot algaePivot = AlgaeIntakePivot.disable();
  private AlgaeIntakeRollers algaeRollers = AlgaeIntakeRollers.disable();
  private CoralEndEffector coralEndEffector = CoralEndEffector.create();
  private ElevatorArm elevatorArm = ElevatorArm.create();
  private Elevator elevator = Elevator.create();

  private CoralSuperstructure coralSuperstructure =
      new CoralSuperstructure(elevator, elevatorArm, coralEndEffector);
  private AlgaeSuperstructure algaeSuperstructure =
      new AlgaeSuperstructure(algaePivot, algaeRollers);

  private AutomaticAutonomousMaker3000 automaker =
      new AutomaticAutonomousMaker3000(drivetrain, coralSuperstructure);

  private Vision vision =
      Vision.create(
          // Java 21 pattern matching switch would be nice
          (drivetrain instanceof DrivetrainSim)
              ? ((DrivetrainSim) drivetrain)::getActualPose
              : drivetrain::getPose,
          visionEst ->
              drivetrain.addVisionMeasurement(
                  visionEst.estimate().estimatedPose.toPose2d(),
                  visionEst.estimate().timestampSeconds,
                  visionEst.stdDevs()),
          reefVisionEst ->
              drivetrain.addReefVisionMeasurement(
                  reefVisionEst.estimate().estimatedPose.toPose2d(),
                  reefVisionEst.estimate().timestampSeconds,
                  reefVisionEst.stdDevs()));

  private CommandXboxController driver = new CommandXboxController(0);
  private XboxController manipulator = new XboxController(1);

  private Trigger isSlowMode = driver.leftBumper();

  private DoubleSupplier driverForward =
      () ->
          -MathUtil.applyDeadband(Math.hypot(driver.getLeftY(), driver.getLeftX()), 0.05)
              * Math.cos(Math.atan2(driver.getLeftX(), driver.getLeftY()))
              * (isSlowMode.getAsBoolean()
                  ? 1.5
                  : DrivetrainConstants.kMaxLinearVelocity.in(MetersPerSecond));
  private DoubleSupplier driverStrafe =
      () ->
          -MathUtil.applyDeadband(Math.hypot(driver.getLeftY(), driver.getLeftX()), 0.05)
              * Math.sin(Math.atan2(driver.getLeftX(), driver.getLeftY()))
              * (isSlowMode.getAsBoolean()
                  ? 1.5
                  : DrivetrainConstants.kMaxLinearVelocity.in(MetersPerSecond));
  private DoubleSupplier driverTurn = () -> -MathUtil.applyDeadband(driver.getRightX(), 0.05) * 5;

  // robot queued states
<<<<<<< HEAD
  private ReefPosition queuedReefPosition = ReefPosition.LEFT;
=======
  private ReefPosition queuedReefPosition = ReefPosition.RIGHT;
>>>>>>> 9ce613ba
  private CoralScorerSetpoint queuedSetpoint = CoralScorerSetpoint.L4;

  private SuperstructureVisualizer stateVisualizer =
      new SuperstructureVisualizer(
          () -> elevator.getHeight(), () -> elevatorArm.getAngle(), () -> algaePivot.getAngle());

  private Leds leds = Leds.getInstance();
  private AddressableLEDSim ledSim = new AddressableLEDSim(leds.strip);
  private boolean isDriverOverride = false;
  private boolean isClimbing = false;

  private DoubleSupplier elevatorErrorMeters =
      () ->
          Math.abs(
              elevator
                  .getHeight()
                  .minus(coralSuperstructure.getTargetState().getElevatorHeight())
                  .in(Meters));
  private DoubleSupplier elevatorArmErrorDeg =
      () ->
          Math.abs(
              elevatorArm
                  .getAngle()
                  .minus(coralSuperstructure.getTargetState().getArmAngle())
                  .in(Radians));
  private DoubleSupplier drivetrainTranslationalErrorMeters =
      () ->
          drivetrain
              .getPose()
              .getTranslation()
              .getDistance(drivetrain.getAlignmentSetpoint().getTranslation());
  private DoubleSupplier drivetrainRotationalErrorDeg =
      () ->
          Math.abs(
              drivetrain
                  .getHeading()
                  .minus(drivetrain.getAlignmentSetpoint().getRotation())
                  .getRadians());

  // due to different units, some errors will have more impact on the percentage
  private DoubleSupplier reefAlignProgressPercent =
      () ->
          1
              / (1
                  + elevatorErrorMeters.getAsDouble()
                  + elevatorArmErrorDeg.getAsDouble()
                  + drivetrainTranslationalErrorMeters.getAsDouble()
                  + drivetrainRotationalErrorDeg.getAsDouble());

  private Trigger isAlgaeSetpoint =
      new Trigger(
          () ->
              queuedSetpoint == CoralScorerSetpoint.ALGAE_LOW
                  || queuedSetpoint == CoralScorerSetpoint.ALGAE_HIGH);
  private Trigger isCoralSetpoint =
      new Trigger(
          () ->
              queuedSetpoint == CoralScorerSetpoint.L1
                  || queuedSetpoint == CoralScorerSetpoint.L2
                  || queuedSetpoint == CoralScorerSetpoint.L3
                  || queuedSetpoint == CoralScorerSetpoint.L4);

  public RobotContainer() {

    // reset elevator arm encoder on robot enable
    RobotModeTriggers.disabled().negate().onTrue(elevatorArm.seedEncoder());

    // home everything on robot start
    RobotModeTriggers.disabled()
        .negate()
        .onTrue(elevator.homeEncoder().onlyIf(() -> !elevator.elevatorIsHomed()));

    // drive
    drivetrain.setDefaultCommand(drivetrain.teleopDrive(driverForward, driverStrafe, driverTurn));

    // full-featured default commnds
    // algaeRollers.setDefaultCommand(algaeRollers.stallIfHasAlgae());
    // algaePivot.setDefaultCommand(algaePivot.goToAngle(() ->
    // AlgaeSetpoint.NEUTRAL.getAlgaeAngle()));
    elevator.setDefaultCommand(
        elevator.goToHeight(() -> CoralScorerSetpoint.NEUTRAL.getElevatorHeight()));
    elevatorArm.setDefaultCommand(
        elevatorArm.goToAngle(() -> CoralScorerSetpoint.NEUTRAL.getArmAngle()));
    coralEndEffector.setDefaultCommand(coralEndEffector.stallCoralIfDetected());

    // testing default commands
    algaeRollers.setDefaultCommand(algaeRollers.setMechanismVoltage(() -> Volts.zero()));
    algaePivot.setDefaultCommand(algaePivot.setMechanismVoltage(() -> Volts.zero()));
    // elevator.setDefaultCommand(elevator.setVoltage(() -> Volts.zero()));
    // elevatorArm.setDefaultCommand(elevatorArm.runVolts(() -> Volts.zero()));
    // coralEndEffector.setDefaultCommand(coralEndEffector.runVolts(() -> Volts.of(1)));

    leds.setDefaultCommand(leds.updateLeds());

    // when both are about to collide, move elevator out of the way until the algae pivot is out of
    // the collision zone
    // new Trigger(algaePivot::inCollisionZone)
    //     .and(new Trigger(elevator::inCollisionZone))
    //     .onTrue(
    //         elevator
    //             .goToHeight(() -> ElevatorConstants.kElevatorDangerHeight.plus(Meters.of(0.1)))
    //             .until(new Trigger(algaePivot::inCollisionZone).negate()));

    configureLeds();
    configureBindings();
    // configureTuningBindings();
  }

  private double volts = 0;

  private void configureTuningBindings() {

    // climb!
    // driver.y().toggleOnTrue(algaeSuperstructure.prepareClimb());

    // driver.b().toggleOnTrue(coralSuperstructure.goToSetpoint(() -> CoralScorerSetpoint.CLIMB));
    // driver.y().whileTrue(algaePivot.setMechanismVoltage(() -> Volts.of(1)));
    // driver.a().whileTrue(algaePivot.setMechanismVoltage(() -> Volts.of(-1)));
    // driver.x().whileTrue(algaePivot.setMechanismVoltage(() -> Volts.of(volts)));

    // driver
    //     .leftBumper()
    //     .onTrue(
    //         Commands.runOnce(
    //             () -> {
    //               volts += 0.1;
    //               System.out.println("Changing volts to: " + volts);
    //             }));

    // driver
    //     .rightBumper()
    //     .onTrue(
    //         Commands.runOnce(
    //             () -> {
    //               volts -= 0.1;
    //               System.out.println("Changing volts to: " + volts);
    //             }));

    driver.a().whileTrue(ReefAlign.tuneAlignment(drivetrain));

    driver.b().whileTrue(coralSuperstructure.feedCoral());

    // driver.leftBumper().whileTrue(elevator.setVoltage(() -> Volts.of(1)));
    // driver.rightBumper().whileTrue(elevator.setVoltage(() -> Volts.of(-1)));

    // driver.povLeft().whileTrue(elevatorArm.runVolts(() -> Volts.of(1)));
    // driver.povRight().whileTrue(elevatorArm.runVolts(() -> Volts.of(-1)));

    // tune elevator
    // driver.a().whileTrue(elevator.tune());

    // tune elevator arm
    // driver.a().whileTrue(elevatorArm.tune());

    // find arm setpoints
    driver.y().whileTrue(coralSuperstructure.tune());
    // driver.leftBumper().whileTrue(coralSuperstructure.feedCoral());
    driver.rightBumper().whileTrue(coralEndEffector.outtakeCoral());

    // alignment testing (no arm)
    // driver.a().whileTrue(ReefAlign.rotateToNearestReefTag(drivetrain, driverForward,
    // driverStrafe));
    // driver.b().whileTrue(ReefAlign.alignToReef(drivetrain, () -> ReefPosition.LEFT));

    // test algae intake
    // driver.b().whileTrue(algaeSuperstructure.intakeAlgae());
    // driver.a().whileTrue(algaeSuperstructure.outtakeAlgae());
  }

  private void configureLeds() {
    // Driving LED signals
    leds.registerSignal(0, () -> true, () -> LedsConstants.kDefault);
    leds.registerSignal(1, () -> algaeSuperstructure.hasAlgae(), () -> LedsConstants.kHasAlgae);
    leds.registerSignal(2, () -> coralSuperstructure.hasCoral(), () -> LedsConstants.kHasCoral);
    leds.registerSignal(
        3,
        () -> algaeSuperstructure.hasAlgae() && coralSuperstructure.hasCoral(),
        () -> LedsConstants.kHasCoralAndAlgae);
    leds.registerSignal(4, () -> coralEndEffector.isIntaking(), () -> LedsConstants.kIntaking);
    leds.registerSignal(5, () -> coralEndEffector.isOuttaking(), () -> LedsConstants.kOuttaking);

    leds.registerSignal(6, () -> leds.isRotateAligning, () -> LedsConstants.kRotationAligning);

    leds.registerSignal(
        7,
        () ->
            leds.isRotateAligning
                && ReefAlign.isWithinReefRange(drivetrain, ReefAlign.kMechanismDeadbandThreshold)
                && Math.hypot(driverForward.getAsDouble(), driverStrafe.getAsDouble()) >= 0.05,
        () -> LedsConstants.kReadyToAlign);

    leds.registerSignal(
        8, () -> leds.isReefAligning, () -> LedsConstants.kReefAligning(reefAlignProgressPercent));

    // when we are aligned, also works when manually aligning
    leds.registerSignal(9, () -> isDriverOverride, () -> LedsConstants.kAlignOverride);
    leds.registerSignal(10, () -> isClimbing, () -> LedsConstants.kClimbing);

    // Error State LED Signals
    leds.registerSignal(
        99, () -> !vision.areCamerasConnected(), () -> LedsConstants.kVisionDisconnect);
  }

  private void configureBindings() {
    // driver controls
    // score coral / flip off algae
    // driver.y().toggleOnTrue(algaeSuperstructure.prepareClimb());
    // driver.a().onTrue(algaeSuperstructure.climb());

    driver.y().whileTrue(coralSuperstructure.feedCoral());

    // --- CORAL AUTOMATED CONTROLS ---

    // coral feeding
    driver
        .rightBumper()
        .whileTrue(
            StationAlign.rotateToNearestStationTag(drivetrain, driverForward, driverStrafe)
                .onlyWhile(() -> StationAlign.getStationDistance(drivetrain) < 2)
                .andThen(drivetrain.teleopDrive(driverForward, driverStrafe, driverTurn))
                .until(() -> StationAlign.getStationDistance(drivetrain) < 2)
                .repeatedly()
                .alongWith(coralSuperstructure.feedCoral().asProxy().repeatedly()));

    // coral outtake
    driver
        .rightTrigger()
        .and(isCoralSetpoint)
        .whileTrue( // while right trigger is pressed:
            Commands.runOnce(
                    () -> {
                      isDriverOverride = false;
                    })
                .andThen(
                    // either align to reef or coral based on how far we are away rotate to reef
                    // until we're close enough
                    ReefAlign.rotateToNearestReefTag(drivetrain, driverForward, driverStrafe)
                        .until(
                            () ->
                                ReefAlign.isWithinReefRange(
                                        drivetrain, ReefAlign.kMechanismDeadbandThreshold)
<<<<<<< HEAD
=======
                                    // use mechanism threshold cuz we wanna be close before aligning
                                    // in this case
>>>>>>> 9ce613ba
                                    && Math.hypot(
                                            driverForward.getAsDouble(), driverStrafe.getAsDouble())
                                        <= 0.05
                                    && !isDriverOverride)
                        .andThen(
                            // when we get close enough, align to reef, but only while we're
<<<<<<< HEAD
                            // close
                            // enough
=======
                            // close enough
>>>>>>> 9ce613ba
                            ReefAlign.alignToReef(drivetrain, () -> queuedReefPosition)
                                // .until(drivetrain::atPoseSetpoint)
                                // .andThen(
                                //     ReefAlign.rotateToNearestReefTag(drivetrain, driverForward,
                                // driverStrafe))
                                .onlyWhile(
                                    () ->
                                        ReefAlign.isWithinReefRange(
                                                drivetrain, ReefAlign.kMechanismDeadbandThreshold)
                                            && Math.hypot(
                                                    driverForward.getAsDouble(),
                                                    driverStrafe.getAsDouble())
                                                <= 0.05
                                            &&
                                            // allow driver control to be taken back when
                                            // driverOverride becomes true
                                            !isDriverOverride))
                        // when we get far away, repeat the command
                        .repeatedly()
                        .alongWith( // and run the mechanism to where we need to go
                            coralSuperstructure
                                .goToSetpoint(
                                    // move arm up to avoid hitting reef until we get close
                                    // to reef
                                    () -> CoralScorerSetpoint.NEUTRAL.getElevatorHeight(),
                                    () -> ElevatorArmConstants.kPreAlignAngle)
                                .until(
                                    () ->
                                        coralSuperstructure
                                                .getElevator()
                                                .atHeight(
                                                    CoralScorerSetpoint.NEUTRAL.getElevatorHeight())
                                            && ReefAlign.isWithinReefRange(
                                                drivetrain, ReefAlign.kMechanismDeadbandThreshold))
                                .andThen(
                                    // move the elevator up but keep arm up
                                    coralSuperstructure
                                        .goToSetpoint(
                                            () -> queuedSetpoint.getElevatorHeight(),
                                            () -> ElevatorArmConstants.kPreAlignAngle)
                                        .until(
                                            () ->
                                                coralSuperstructure
                                                    .getElevator()
                                                    .atHeight(queuedSetpoint.getElevatorHeight()))
                                        // then move arm down to setpoint
                                        .andThen(
                                            coralSuperstructure.goToSetpoint(() -> queuedSetpoint)))
                                // and only do this while we're in the zone (when we're not,
                                // we will
                                // stay in the pre-alignment position)
                                .onlyWhile(
                                    () ->
                                        ReefAlign.isWithinReefRange(
                                                drivetrain, ReefAlign.kMechanismDeadbandThreshold)
                                            && queuedSetpoint != CoralScorerSetpoint.NEUTRAL)
                                .repeatedly())));

    driver
        .rightTrigger()
        .onFalse( // for coral scoring
            coralSuperstructure
                .goToSetpoint(() -> queuedSetpoint) // ensure we're at the setpoint
                .alongWith(coralSuperstructure.outtakeCoral())
                .onlyIf(
                    () ->
                        coralSuperstructure.atTargetState(queuedSetpoint)
                            && queuedSetpoint != CoralScorerSetpoint.NEUTRAL
                            && !driver.povLeft().getAsBoolean()
                            && ReefAlign.isWithinReefRange(
                                drivetrain, ReefAlign.kMechanismDeadbandThreshold)
                            && isCoralSetpoint.getAsBoolean()) // and outtake coral
                // .until(() -> !coralSuperstructure.hasCoral()) // until we don't have coral
                .withTimeout(0.5) // timeout at 1 second
                .andThen(
                    // move arm up and go back down (only if we're already at the scoring setpoint
                    // state)
                    coralSuperstructure
                        .goToSetpoint(
                            () -> CoralScorerSetpoint.NEUTRAL.getElevatorHeight(),
                            () -> ElevatorArmConstants.kPreAlignAngle)
                        .until(
<<<<<<< HEAD
                            coralSuperstructure::atTargetState)) // and then resume default command
                .onlyIf(
                    () ->
                        coralSuperstructure.atTargetState()
                            && queuedSetpoint != CoralScorerSetpoint.NEUTRAL
                            && !driver
                                .povLeft()
                                .getAsBoolean())); // only if we're at the target state and are
    // ready to score

    // --- ALGAE AUTOMATED CONTROLS ---

    // algae feeding
    driver.leftBumper().whileTrue(algaeSuperstructure.intakeAlgae());

    // algae outtake
=======
                            () ->
                                coralSuperstructure
                                    .getElevator()
                                    .atHeight(CoralScorerSetpoint.NEUTRAL.getElevatorHeight()))
                        .onlyIf(
                            () ->
                                !coralSuperstructure
                                    .getElevator()
                                    .atHeight(
                                        CoralScorerSetpoint.NEUTRAL
                                            .getElevatorHeight()))) // and then resume default
                // command
                // only if we're at the target state and are ready to score
                .withInterruptBehavior(InterruptionBehavior.kCancelIncoming));

    // --- CORAL MANUAL CONTROLS ---
>>>>>>> 9ce613ba
    driver
        .leftTrigger()
        .and(isCoralSetpoint)
        .whileTrue(
            coralSuperstructure
                .goToSetpoint(
                    // move arm up to avoid hitting reef until we get close to reef
                    () -> CoralScorerSetpoint.NEUTRAL.getElevatorHeight(),
                    () -> ElevatorArmConstants.kPreAlignAngle)
                .until(
                    () ->
                        coralSuperstructure
                            .getElevator()
                            .atHeight(CoralScorerSetpoint.NEUTRAL.getElevatorHeight()))
                .andThen(
                    // move the elevator up but keep arm up
                    coralSuperstructure
                        .goToSetpoint(
                            () -> queuedSetpoint.getElevatorHeight(),
                            () -> ElevatorArmConstants.kPreAlignAngle)
                        .until(
                            () ->
                                coralSuperstructure
                                    .getElevator()
                                    .atHeight(queuedSetpoint.getElevatorHeight()))
                        // then move arm down to setpoint
                        .andThen(coralSuperstructure.goToSetpoint(() -> queuedSetpoint)))
            // and only do this while we're in the zone (when we're not, we will
            // stay in the pre-alignment position)
            );

    driver
        .leftTrigger()
        .onFalse(
            coralSuperstructure
                .goToSetpoint(() -> queuedSetpoint) // ensure we're at the setpoint
                .alongWith(coralSuperstructure.outtakeCoral())
                .onlyIf(
                    () ->
                        coralSuperstructure.atTargetState(queuedSetpoint)
                            && queuedSetpoint != CoralScorerSetpoint.NEUTRAL
                            && !driver.povLeft().getAsBoolean()
                            && isCoralSetpoint.getAsBoolean()) // and outtake coral
                // .until(() -> !coralSuperstructure.hasCoral()) // until we don't have coral
                .withTimeout(0.5) // timeout at 1 second
                .andThen(
                    // move arm up and go back down (only if we're already at the scoring setpoint
                    // state)
                    coralSuperstructure
                        .goToSetpoint(
                            () -> CoralScorerSetpoint.NEUTRAL.getElevatorHeight(),
                            () -> ElevatorArmConstants.kPreAlignAngle)
                        .until(
                            () ->
                                coralSuperstructure
                                    .getElevator()
                                    .atHeight(CoralScorerSetpoint.NEUTRAL.getElevatorHeight()))
                        .onlyIf(
                            () ->
                                !coralSuperstructure
                                    .getElevator()
                                    .atHeight(
                                        CoralScorerSetpoint.NEUTRAL
                                            .getElevatorHeight()))) // and then resume default
                // command
                // only if we're at the target state and are ready to score

                .withInterruptBehavior(InterruptionBehavior.kCancelIncoming));

<<<<<<< HEAD
=======
    // --- DEALGAEFYING ---
    driver
        .b()
        .and(isAlgaeSetpoint)
        .whileTrue(
            ReefAlign.rotateToNearestReefTag(drivetrain, driverForward, driverStrafe)
                .alongWith(
                    coralSuperstructure
                        .goToSetpoint(
                            () -> CoralScorerSetpoint.NEUTRAL.getElevatorHeight(),
                            () -> ElevatorArmConstants.kPreAlignAngle)
                        .until(
                            () ->
                                coralSuperstructure
                                    .getElevator()
                                    .atHeight(CoralScorerSetpoint.NEUTRAL.getElevatorHeight()))
                        .andThen(coralSuperstructure.goToSetpoint(() -> queuedSetpoint)))
                .alongWith(coralSuperstructure.knockAlgae()));

    // --- ALGAE AUTOMATED CONTROLS ---

    // // algae feeding
    // driver.leftBumper().whileTrue(algaeSuperstructure.intakeAlgae());

    // // algae outtake
    // driver
    //     .leftTrigger()
    //     .whileTrue( // while left trigger is pressed:
    //         Commands.runOnce(() -> isDriverOverride = false)
    //             .andThen(
    //                 // rotate to nearest processor unless conditions for full alignment are met
    //                 ProcessorAlign.rotateToNearestProcessor(drivetrain, driverForward,
    // driverStrafe)
    //                     .until(
    //                         () ->
    //                             // conditions for full alignment: in range + driver not pressing
    // on
    //                             // stick + driver override is off
    //                             ProcessorAlign.isWithinProcessorRange(
    //                                     drivetrain, ProcessorAlign.kAlignmentDeadbandRange)
    //                                 && Math.hypot(
    //                                         driverForward.getAsDouble(),
    // driverStrafe.getAsDouble())
    //                                     <= 0.05
    //                                 && !isDriverOverride)
    //                     .andThen(
    //                         // conditions for full alignment are met, proceed with full alignment
    //                         ProcessorAlign.goToNearestAlign(drivetrain)
    //                             .onlyWhile(
    //                                 () ->
    //                                     !isDriverOverride
    //                                         && Math.hypot(
    //                                                 driverForward.getAsDouble(),
    //                                                 driverStrafe.getAsDouble())
    //                                             <= 0.05
    //                                         && ProcessorAlign.isWithinProcessorRange(
    //                                             drivetrain,
    //                                             ProcessorAlign.kAlignmentDeadbandRange)))
    //                     .repeatedly()
    //                     .alongWith(
    //                         algaeSuperstructure.goToSetpoint(
    //                             AlgaeSetpoint
    //                                 .OUTTAKE)))); // move algae intake to the correct setpoint

    // driver
    //     .leftTrigger()
    //     .onFalse(
    //         // when left trigger is let go
    //         algaeSuperstructure
    //             .goToSetpoint(AlgaeSetpoint.OUTTAKE)
    //             // score until we don't have algae or with 1s timeout
    //             .alongWith(algaeSuperstructure.outtakeAlgae())
    //             .until(() -> !algaeSuperstructure.hasAlgae())
    //             .withTimeout(1)
    //             // only if algae intake is at outtake position
    //             .onlyIf(
    //                 () -> algaeSuperstructure.atTargetState() &&
    // !driver.povLeft().getAsBoolean()));

    // toggle driver override
    driver.povUp().onTrue(Commands.runOnce(() -> isDriverOverride = !isDriverOverride));

>>>>>>> 9ce613ba
    // manip controls
    // 1 to 4 - right side L1-L4
    // 5 to 8 - left side L1-L4
    // 9 to 10 - algae low / high

    manipTrigger(2)
        .onTrue(
            Commands.runOnce(
                () -> {
                  queuedReefPosition = ReefPosition.RIGHT;
                  queuedSetpoint = CoralScorerSetpoint.L1;
                }));

    manipTrigger(3)
        .onTrue(
            Commands.runOnce(
                () -> {
                  queuedReefPosition = ReefPosition.RIGHT;
                  queuedSetpoint = CoralScorerSetpoint.L2;
                }));

    manipTrigger(8)
        .onTrue(
            Commands.runOnce(
                () -> {
                  queuedReefPosition = ReefPosition.RIGHT;
                  queuedSetpoint = CoralScorerSetpoint.L3;
                }));

    manipTrigger(7)
        .onTrue(
            Commands.runOnce(
                () -> {
                  queuedReefPosition = ReefPosition.RIGHT;
                  queuedSetpoint = CoralScorerSetpoint.L4;
                }));

    manipTrigger(1)
        .onTrue(
            Commands.runOnce(
                () -> {
                  queuedReefPosition = ReefPosition.LEFT;
                  queuedSetpoint = CoralScorerSetpoint.L1;
                }));

    manipTrigger(4)
        .onTrue(
            Commands.runOnce(
                () -> {
                  queuedReefPosition = ReefPosition.LEFT;
                  queuedSetpoint = CoralScorerSetpoint.L2;
                }));

    manipTrigger(6)
        .onTrue(
            Commands.runOnce(
                () -> {
                  queuedReefPosition = ReefPosition.LEFT;
                  queuedSetpoint = CoralScorerSetpoint.L3;
                }));

    manipTrigger(5)
        .onTrue(
            Commands.runOnce(
                () -> {
                  queuedReefPosition = ReefPosition.LEFT;
                  queuedSetpoint = CoralScorerSetpoint.L4;
                }));

    new Trigger(() -> manipulator.getPOV() == 270)
        .onTrue(
            Commands.runOnce(
                () -> {
                  queuedReefPosition = ReefPosition.ALGAE;
                  queuedSetpoint = CoralScorerSetpoint.ALGAE_LOW;
                }));

    new Trigger(() -> manipulator.getPOV() == 180)
        .onTrue(
            Commands.runOnce(
                () -> {
                  queuedReefPosition = ReefPosition.ALGAE;
                  queuedSetpoint = CoralScorerSetpoint.ALGAE_HIGH;
                }));
  }

  private Trigger manipTrigger(int button) {
    return new Trigger(() -> manipulator.getRawButton(button));
  }

  public Command getAutonomousCommand() {
    return automaker.getStoredAuto();
  }
}<|MERGE_RESOLUTION|>--- conflicted
+++ resolved
@@ -1,12 +1,10 @@
 /* (C) Robolancers 2025 */
 package frc.robot;
 
+import static edu.wpi.first.units.Units.Meters;
 import static edu.wpi.first.units.Units.MetersPerSecond;
-<<<<<<< HEAD
 import static edu.wpi.first.units.Units.Radians;
-=======
 import static edu.wpi.first.units.Units.Volts;
->>>>>>> 9ce613ba
 
 import edu.wpi.first.epilogue.Logged;
 import edu.wpi.first.math.MathUtil;
@@ -96,11 +94,7 @@
   private DoubleSupplier driverTurn = () -> -MathUtil.applyDeadband(driver.getRightX(), 0.05) * 5;
 
   // robot queued states
-<<<<<<< HEAD
-  private ReefPosition queuedReefPosition = ReefPosition.LEFT;
-=======
   private ReefPosition queuedReefPosition = ReefPosition.RIGHT;
->>>>>>> 9ce613ba
   private CoralScorerSetpoint queuedSetpoint = CoralScorerSetpoint.L4;
 
   private SuperstructureVisualizer stateVisualizer =
@@ -342,23 +336,15 @@
                             () ->
                                 ReefAlign.isWithinReefRange(
                                         drivetrain, ReefAlign.kMechanismDeadbandThreshold)
-<<<<<<< HEAD
-=======
                                     // use mechanism threshold cuz we wanna be close before aligning
                                     // in this case
->>>>>>> 9ce613ba
                                     && Math.hypot(
                                             driverForward.getAsDouble(), driverStrafe.getAsDouble())
                                         <= 0.05
                                     && !isDriverOverride)
                         .andThen(
                             // when we get close enough, align to reef, but only while we're
-<<<<<<< HEAD
-                            // close
-                            // enough
-=======
                             // close enough
->>>>>>> 9ce613ba
                             ReefAlign.alignToReef(drivetrain, () -> queuedReefPosition)
                                 // .until(drivetrain::atPoseSetpoint)
                                 // .andThen(
@@ -441,24 +427,6 @@
                             () -> CoralScorerSetpoint.NEUTRAL.getElevatorHeight(),
                             () -> ElevatorArmConstants.kPreAlignAngle)
                         .until(
-<<<<<<< HEAD
-                            coralSuperstructure::atTargetState)) // and then resume default command
-                .onlyIf(
-                    () ->
-                        coralSuperstructure.atTargetState()
-                            && queuedSetpoint != CoralScorerSetpoint.NEUTRAL
-                            && !driver
-                                .povLeft()
-                                .getAsBoolean())); // only if we're at the target state and are
-    // ready to score
-
-    // --- ALGAE AUTOMATED CONTROLS ---
-
-    // algae feeding
-    driver.leftBumper().whileTrue(algaeSuperstructure.intakeAlgae());
-
-    // algae outtake
-=======
                             () ->
                                 coralSuperstructure
                                     .getElevator()
@@ -475,7 +443,6 @@
                 .withInterruptBehavior(InterruptionBehavior.kCancelIncoming));
 
     // --- CORAL MANUAL CONTROLS ---
->>>>>>> 9ce613ba
     driver
         .leftTrigger()
         .and(isCoralSetpoint)
@@ -545,8 +512,6 @@
 
                 .withInterruptBehavior(InterruptionBehavior.kCancelIncoming));
 
-<<<<<<< HEAD
-=======
     // --- DEALGAEFYING ---
     driver
         .b()
@@ -629,7 +594,6 @@
     // toggle driver override
     driver.povUp().onTrue(Commands.runOnce(() -> isDriverOverride = !isDriverOverride));
 
->>>>>>> 9ce613ba
     // manip controls
     // 1 to 4 - right side L1-L4
     // 5 to 8 - left side L1-L4
