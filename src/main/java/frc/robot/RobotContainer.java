/* (C) Robolancers 2025 */
package frc.robot;

import static edu.wpi.first.units.Units.Meters;
import static edu.wpi.first.units.Units.MetersPerSecond;
import static edu.wpi.first.units.Units.Seconds;
import static edu.wpi.first.units.Units.Volts;

import edu.wpi.first.epilogue.Logged;
import edu.wpi.first.math.MathUtil;
import edu.wpi.first.wpilibj.GenericHID.RumbleType;
import edu.wpi.first.wpilibj.XboxController;
import edu.wpi.first.wpilibj.simulation.AddressableLEDSim;
import edu.wpi.first.wpilibj2.command.Command;
import edu.wpi.first.wpilibj2.command.Command.InterruptionBehavior;
import edu.wpi.first.wpilibj2.command.Commands;
import edu.wpi.first.wpilibj2.command.button.CommandXboxController;
import edu.wpi.first.wpilibj2.command.button.RobotModeTriggers;
import edu.wpi.first.wpilibj2.command.button.Trigger;
import frc.robot.auto.AutomaticAutonomousMaker3000;
import frc.robot.commands.ControllerCommands;
import frc.robot.commands.ReefAlign;
import frc.robot.commands.StationAlign;
import frc.robot.subsystems.AlgaeSuperstructure;
import frc.robot.subsystems.CoralSuperstructure;
import frc.robot.subsystems.CoralSuperstructure.CoralScorerSetpoint;
import frc.robot.subsystems.SuperstructureVisualizer;
import frc.robot.subsystems.algaeIntakePivot.AlgaeIntakePivot;
import frc.robot.subsystems.algaeIntakeRollers.AlgaeIntakeRollers;
import frc.robot.subsystems.coralendeffector.CoralEndEffector;
import frc.robot.subsystems.drivetrain.DrivetrainConstants;
import frc.robot.subsystems.drivetrain.DrivetrainSim;
import frc.robot.subsystems.drivetrain.SwerveDrive;
import frc.robot.subsystems.elevator.Elevator;
import frc.robot.subsystems.elevatorarm.ElevatorArm;
import frc.robot.subsystems.elevatorarm.ElevatorArmConstants;
import frc.robot.subsystems.leds.Leds;
import frc.robot.subsystems.leds.LedsConstants;
import frc.robot.subsystems.vision.Vision;
import frc.robot.util.ReefPosition;
import java.util.function.DoubleSupplier;

@Logged
public class RobotContainer {
  private SwerveDrive drivetrain = SwerveDrive.create();
  private AlgaeIntakePivot algaePivot = AlgaeIntakePivot.disable();
  private AlgaeIntakeRollers algaeRollers = AlgaeIntakeRollers.disable();
  private CoralEndEffector coralEndEffector = CoralEndEffector.create();
  private ElevatorArm elevatorArm = ElevatorArm.create();
  private Elevator elevator = Elevator.create();

  private CoralSuperstructure coralSuperstructure =
      new CoralSuperstructure(elevator, elevatorArm, coralEndEffector);
  private AlgaeSuperstructure algaeSuperstructure =
      new AlgaeSuperstructure(algaePivot, algaeRollers);

  private AutomaticAutonomousMaker3000 automaker =
      new AutomaticAutonomousMaker3000(drivetrain, coralSuperstructure);

  private Vision vision =
      Vision.create(
          // Java 21 pattern matching switch would be nice
          (drivetrain instanceof DrivetrainSim)
              ? ((DrivetrainSim) drivetrain)::getActualPose
              : drivetrain::getPose,
          visionEst ->
              drivetrain.addVisionMeasurement(
                  visionEst.estimate().estimatedPose.toPose2d(),
                  visionEst.estimate().timestampSeconds,
                  visionEst.stdDevs()),
          reefVisionEst ->
              drivetrain.addReefVisionMeasurement(
                  reefVisionEst.estimate().estimatedPose.toPose2d(),
                  reefVisionEst.estimate().timestampSeconds,
                  reefVisionEst.stdDevs()));

  private CommandXboxController driver = new CommandXboxController(0);
  private XboxController manipulator = new XboxController(1);

  private Trigger isSlowMode = driver.leftBumper();

  private DoubleSupplier driverForward =
      () ->
          -MathUtil.applyDeadband(Math.hypot(driver.getLeftY(), driver.getLeftX()), 0.05)
              * Math.cos(Math.atan2(driver.getLeftX(), driver.getLeftY()))
              * (isSlowMode.getAsBoolean()
                  ? 1.5
                  : DrivetrainConstants.kMaxLinearVelocity.in(MetersPerSecond));
  private DoubleSupplier driverStrafe =
      () ->
          -MathUtil.applyDeadband(Math.hypot(driver.getLeftY(), driver.getLeftX()), 0.05)
              * Math.sin(Math.atan2(driver.getLeftX(), driver.getLeftY()))
              * (isSlowMode.getAsBoolean()
                  ? 1.5
                  : DrivetrainConstants.kMaxLinearVelocity.in(MetersPerSecond));
  private DoubleSupplier driverTurn = () -> -MathUtil.applyDeadband(driver.getRightX(), 0.05) * 5;

  // robot queued states
  private ReefPosition queuedReefPosition = ReefPosition.RIGHT;
  private CoralScorerSetpoint queuedSetpoint = CoralScorerSetpoint.L4;

  private SuperstructureVisualizer stateVisualizer =
      new SuperstructureVisualizer(
          () -> elevator.getHeight(), () -> elevatorArm.getAngle(), () -> algaePivot.getAngle());

  private Leds leds = Leds.getInstance();
  private AddressableLEDSim ledSim = new AddressableLEDSim(leds.strip);
  private boolean isDriverOverride = false;
  private boolean isClimbing = false;

  private Trigger isAlgaeSetpoint =
      new Trigger(
          () ->
              queuedSetpoint == CoralScorerSetpoint.ALGAE_LOW
                  || queuedSetpoint == CoralScorerSetpoint.ALGAE_HIGH);
  private Trigger isCoralSetpoint =
      new Trigger(
          () ->
              queuedSetpoint == CoralScorerSetpoint.L1
                  || queuedSetpoint == CoralScorerSetpoint.L2
                  || queuedSetpoint == CoralScorerSetpoint.L3
                  || queuedSetpoint == CoralScorerSetpoint.L4);
  private Trigger hasCoral = new Trigger(() -> coralEndEffector.hasCoral());

  private DoubleSupplier reefAlignProgressPercent =
      () ->
          leds.calculateProgressBar(
              elevator.getHeight(),
              coralSuperstructure.getTargetState().getElevatorHeight(),
              elevatorArm.getAngle(),
              coralSuperstructure.getTargetState().getArmAngle(),
              drivetrain.getPose(),
              drivetrain.getAlignmentSetpoint());

  public RobotContainer() {

    // reset elevator arm encoder on robot enable
    RobotModeTriggers.disabled().negate().onTrue(elevatorArm.seedEncoder());

    // home everything on robot start
    RobotModeTriggers.disabled()
        .negate()
        .onTrue(elevator.homeEncoder().onlyIf(() -> !elevator.elevatorIsHomed()));

    // drive
    drivetrain.setDefaultCommand(drivetrain.teleopDrive(driverForward, driverStrafe, driverTurn));

    // full-featured default commnds
    // algaeRollers.setDefaultCommand(algaeRollers.stallIfHasAlgae());
    // algaePivot.setDefaultCommand(algaePivot.goToAngle(() ->
    // AlgaeSetpoint.NEUTRAL.getAlgaeAngle()));
    elevator.setDefaultCommand(
        elevator.goToHeight(() -> CoralScorerSetpoint.NEUTRAL.getElevatorHeight()));
    elevatorArm.setDefaultCommand(
        elevatorArm.goToAnglePID(() -> CoralScorerSetpoint.NEUTRAL.getArmAngle()).unless(hasCoral));
    hasCoral.whileTrue(elevatorArm.goToAnglePID(() -> CoralScorerSetpoint.PREALIGN.getArmAngle()));

    coralEndEffector.setDefaultCommand(coralEndEffector.stallCoralIfDetected());

    // testing default commands
    algaeRollers.setDefaultCommand(algaeRollers.setMechanismVoltage(() -> Volts.zero()));
    algaePivot.setDefaultCommand(algaePivot.setMechanismVoltage(() -> Volts.zero()));
    // elevator.setDefaultCommand(elevator.setVoltage(() -> Volts.zero()));
    // elevatorArm.setDefaultCommand(elevatorArm.runVolts(() -> Volts.zero()));
    // coralEndEffector.setDefaultCommand(coralEndEffector.runVolts(() -> Volts.of(1)));

    leds.setDefaultCommand(leds.updateLeds());

    // when both are about to collide, move elevator out of the way until the algae pivot is out of
    // the collision zone
    // new Trigger(algaePivot::inCollisionZone)
    //     .and(new Trigger(elevator::inCollisionZone))
    //     .onTrue(
    //         elevator
    //             .goToHeight(() -> ElevatorConstants.kElevatorDangerHeight.plus(Meters.of(0.1)))
    //             .until(new Trigger(algaePivot::inCollisionZone).negate()));

    configureLeds();
    configureBindings();
    // configureTuningBindings();
  }

  private double volts = 0;

  private void configureTuningBindings() {

    // climb!
    // driver.y().toggleOnTrue(algaeSuperstructure.prepareClimb());

    // driver.b().toggleOnTrue(coralSuperstructure.goToSetpoint(() -> CoralScorerSetpoint.CLIMB));
    // driver.y().whileTrue(algaePivot.setMechanismVoltage(() -> Volts.of(1)));
    // driver.a().whileTrue(algaePivot.setMechanismVoltage(() -> Volts.of(-1)));
    // driver.x().whileTrue(algaePivot.setMechanismVoltage(() -> Volts.of(volts)));

    // driver
    //     .leftBumper()
    //     .onTrue(
    //         Commands.runOnce(
    //             () -> {
    //               volts += 0.1;
    //               System.out.println("Changing volts to: " + volts);
    //             }));

    // driver
    //     .rightBumper()
    //     .onTrue(
    //         Commands.runOnce(
    //             () -> {
    //               volts -= 0.1;
    //               System.out.println("Changing volts to: " + volts);
    //             }));

    driver.a().whileTrue(ReefAlign.tuneAlignment(drivetrain));

    driver.b().whileTrue(coralSuperstructure.feedCoral());

    // driver.leftBumper().whileTrue(elevator.setVoltage(() -> Volts.of(1)));
    // driver.rightBumper().whileTrue(elevator.setVoltage(() -> Volts.of(-1)));

    // driver.povLeft().whileTrue(elevatorArm.runVolts(() -> Volts.of(1)));
    // driver.povRight().whileTrue(elevatorArm.runVolts(() -> Volts.of(-1)));

    // tune elevator
    // driver.a().whileTrue(elevator.tune());

    // tune elevator arm
    // driver.a().whileTrue(elevatorArm.tune());

    // find arm setpoints
    driver.y().whileTrue(coralSuperstructure.tune());
    // driver.leftBumper().whileTrue(coralSuperstructure.feedCoral());
    driver.rightBumper().whileTrue(coralEndEffector.outtakeCoral());

    // alignment testing (no arm)
    // driver.a().whileTrue(ReefAlign.rotateToNearestReefTag(drivetrain, driverForward,
    // driverStrafe));
    // driver.b().whileTrue(ReefAlign.alignToReef(drivetrain, () -> ReefPosition.LEFT));

    // test algae intake
    // driver.b().whileTrue(algaeSuperstructure.intakeAlgae());
    // driver.a().whileTrue(algaeSuperstructure.outtakeAlgae());
  }

  private void configureLeds() {
    // Driving LED signals
    leds.registerSignal(0, () -> true, () -> LedsConstants.kDefault);
    leds.registerSignal(1, () -> algaeSuperstructure.hasAlgae(), () -> LedsConstants.kHasAlgae);
    leds.registerSignal(2, () -> coralSuperstructure.hasCoral(), () -> LedsConstants.kHasCoral);
    leds.registerSignal(
        3,
        () -> algaeSuperstructure.hasAlgae() && coralSuperstructure.hasCoral(),
        () -> LedsConstants.kHasCoralAndAlgae);
    leds.registerSignal(4, () -> coralEndEffector.isIntaking(), () -> LedsConstants.kIntaking);
    leds.registerSignal(5, () -> coralEndEffector.isOuttaking(), () -> LedsConstants.kOuttaking);

    leds.registerSignal(6, () -> leds.isRotateAligning, () -> LedsConstants.kRotationAligning);

    leds.registerSignal(
        7,
        () ->
            leds.isRotateAligning
                && ReefAlign.isWithinReefRange(drivetrain, ReefAlign.kMechanismDeadbandThreshold)
                && Math.hypot(driverForward.getAsDouble(), driverStrafe.getAsDouble()) >= 0.05,
        () -> LedsConstants.kReadyToAlign);

    leds.registerSignal(
        8, () -> leds.isReefAligning, () -> LedsConstants.kReefAligning(reefAlignProgressPercent));

    // when we are aligned, also works when manually aligning
    leds.registerSignal(9, () -> isDriverOverride, () -> LedsConstants.kAlignOverride);
    leds.registerSignal(10, () -> isClimbing, () -> LedsConstants.kClimbing);

    // Error State LED Signals
    leds.registerSignal(
        99, () -> !vision.areCamerasConnected(), () -> LedsConstants.kVisionDisconnect);
    // leds.registerSignal(100, () -> !DriverStation.isDSAttached(), () ->
    // LedsConstants.kRobotDisconnect);
  }

  private void configureBindings() {
    // driver controls
    // score coral / flip off algae
    // driver.y().toggleOnTrue(algaeSuperstructure.prepareClimb());
    // driver.a().onTrue(algaeSuperstructure.climb());

    driver.y().whileTrue(coralSuperstructure.feedCoral());

    // --- CORAL AUTOMATED CONTROLS ---

    // coral feeding
    driver
        .rightBumper()
        .whileTrue(
            StationAlign.rotateToNearestStationTag(drivetrain, driverForward, driverStrafe)
                .onlyWhile(() -> StationAlign.getStationDistance(drivetrain) < 2)
                .andThen(drivetrain.teleopDrive(driverForward, driverStrafe, driverTurn))
                .until(() -> StationAlign.getStationDistance(drivetrain) < 2)
                .repeatedly()
                .alongWith(
                    coralSuperstructure
                        .feedCoral()
                        .asProxy()
                        .repeatedly()
                        .until(() -> coralEndEffector.hasCoral())
                        .andThen(
                            ControllerCommands.rumbleController(
                                driver.getHID(), Seconds.of(0.5), RumbleType.kRightRumble, 0.75))));

    // coral outtake
    driver
        .rightTrigger()
        .and(isCoralSetpoint)
<<<<<<< HEAD
        .whileTrue(
            Commands.runOnce(() -> isDriverOverride = false)
=======
        .whileTrue( // while right trigger is pressed:
            Commands.runOnce(
                    () -> {
                      isDriverOverride = false;
                    })
>>>>>>> 0b584ce6
                .andThen(
                    // either align to reef or coral based on how far we are away rotate to reef
                    // until we're close enough
                    ReefAlign.rotateToNearestReefTag(drivetrain, driverForward, driverStrafe)
                        .alongWith(
                            coralSuperstructure.goToSetpointPID(
                                () ->
                                    Meters.of(
                                        Math.min(
                                            queuedSetpoint.getElevatorHeight().in(Meters),
                                            CoralScorerSetpoint.NEUTRAL
                                                .getElevatorHeight()
                                                .in(Meters))),
                                () -> CoralScorerSetpoint.PREALIGN.getArmAngle()))
                        .until(
                            () ->
                                ReefAlign.isWithinReefRange(
                                        drivetrain, ReefAlign.kMechanismDeadbandThreshold)
                                    // use mechanism threshold cuz we wanna be close before aligning
                                    // in this case
                                    && Math.hypot(
                                            driverForward.getAsDouble(), driverStrafe.getAsDouble())
                                        <= 0.05
                                    && !isDriverOverride)
                        .andThen(
                            // when we get close enough, align to reef, but only while we're
                            // close enough
                            ReefAlign.alignToReef(drivetrain, () -> queuedReefPosition)
                                .alongWith(
                                    coralSuperstructure.goToSetpointPID(
                                        () -> CoralScorerSetpoint.PREALIGN))
                                .onlyWhile(
                                    () ->
                                        ReefAlign.isWithinReefRange(
                                                drivetrain, ReefAlign.kMechanismDeadbandThreshold)
                                            && Math.hypot(
                                                    driverForward.getAsDouble(),
                                                    driverStrafe.getAsDouble())
                                                <= 0.05
                                            &&
                                            // allow driver control to be taken back when
                                            // driverOverride becomes true
                                            !isDriverOverride)
                                .until(drivetrain::atPoseSetpoint)
                                .andThen(
                                    // we are aligned, but keep aligning unless driver is moving
                                    coralSuperstructure
                                        .goToSetpointProfiled(() -> queuedSetpoint)
                                        .alongWith(
                                            ReefAlign.alignToReef(
                                                drivetrain, () -> queuedReefPosition))
                                        .onlyWhile(
                                            () ->
                                                ReefAlign.isWithinReefRange(
                                                        drivetrain,
                                                        ReefAlign.kMechanismDeadbandThreshold)
<<<<<<< HEAD
                                                    && Math.hypot(
                                                            driverForward.getAsDouble(),
                                                            driverStrafe.getAsDouble())
                                                        <= 0.05
                                                    &&
                                                    // allow driver control to be taken back when
                                                    // driverOverride becomes true
                                                    !isDriverOverride)))
                        // when we get far away, repeat the command
                        .repeatedly()));
=======
                                                    && queuedSetpoint
                                                        != CoralScorerSetpoint.NEUTRAL))
                                // and only do this while we're in the zone (when we're not, we will
                                // stay in the pre-alignment position)
                                .repeatedly())));
>>>>>>> 0b584ce6

    driver
        .rightTrigger()
        .onFalse( // for coral scoring
            coralSuperstructure
                .goToSetpointPID(() -> queuedSetpoint) // ensure we're at the setpoint
                .alongWith(coralSuperstructure.outtakeCoral())
                .onlyIf(
                    () ->
                        coralSuperstructure.atTargetState(queuedSetpoint)
                            && queuedSetpoint != CoralScorerSetpoint.NEUTRAL
                            && !driver.povLeft().getAsBoolean()
                            && ReefAlign.isWithinReefRange(
                                drivetrain, ReefAlign.kMechanismDeadbandThreshold)
                            && isCoralSetpoint.getAsBoolean()) // and outtake coral
                // .until(() -> !coralSuperstructure.hasCoral()) // until we don't have coral
                .withTimeout(0.5) // timeout at 1 second
                .andThen(
                    // move arm up and go back down (only if we're already at the scoring setpoint
                    // state)
                    coralSuperstructure
                        .goToSetpointPID(
                            () -> CoralScorerSetpoint.NEUTRAL.getElevatorHeight(),
                            () -> ElevatorArmConstants.kPreAlignAngle)
                        .until(
                            () ->
                                coralSuperstructure
                                    .getElevator()
                                    .atHeight(CoralScorerSetpoint.NEUTRAL.getElevatorHeight()))
                        .onlyIf(
                            () ->
                                !coralSuperstructure
                                    .getElevator()
                                    .atHeight(
                                        CoralScorerSetpoint.NEUTRAL
                                            .getElevatorHeight()))) // and then resume default
                // command
                // only if we're at the target state and are ready to score
                .withInterruptBehavior(InterruptionBehavior.kCancelIncoming));

    // --- CORAL MANUAL CONTROLS ---
    driver
        .leftTrigger()
        .and(isCoralSetpoint)
        .whileTrue(
            coralSuperstructure
                .goToSetpointPID(
                    // move arm up to avoid hitting reef until we get close to reef
                    () -> CoralScorerSetpoint.NEUTRAL.getElevatorHeight(),
                    () -> ElevatorArmConstants.kPreAlignAngle)
                .until(
                    () ->
                        coralSuperstructure
                            .getElevator()
                            .atHeight(CoralScorerSetpoint.NEUTRAL.getElevatorHeight()))
                .andThen(
                    // move the elevator up but keep arm up
                    coralSuperstructure
                        .goToSetpointPID(
                            () -> queuedSetpoint.getElevatorHeight(),
                            () -> ElevatorArmConstants.kPreAlignAngle)
                        .until(
                            () ->
                                coralSuperstructure
                                    .getElevator()
                                    .atHeight(queuedSetpoint.getElevatorHeight()))
                        // then move arm down to setpoint
                        .andThen(coralSuperstructure.goToSetpointPID(() -> queuedSetpoint)))
            // and only do this while we're in the zone (when we're not, we will
            // stay in the pre-alignment position)
            );

    driver
        .leftTrigger()
        .onFalse(
            coralSuperstructure
                .goToSetpointPID(() -> queuedSetpoint) // ensure we're at the setpoint
                .alongWith(coralSuperstructure.outtakeCoral())
                .onlyIf(
                    () ->
                        coralSuperstructure.atTargetState(queuedSetpoint)
                            && queuedSetpoint != CoralScorerSetpoint.NEUTRAL
                            && !driver.povLeft().getAsBoolean()
                            && isCoralSetpoint.getAsBoolean()) // and outtake coral
                // .until(() -> !coralSuperstructure.hasCoral()) // until we don't have coral
                .withTimeout(0.5) // timeout at 1 second
                .andThen(
                    // move arm up and go back down (only if we're already at the scoring setpoint
                    // state)
                    coralSuperstructure
                        .goToSetpointPID(
                            () -> CoralScorerSetpoint.NEUTRAL.getElevatorHeight(),
                            () -> ElevatorArmConstants.kPreAlignAngle)
                        .until(
                            () ->
                                coralSuperstructure
                                    .getElevator()
                                    .atHeight(CoralScorerSetpoint.NEUTRAL.getElevatorHeight()))
                        .onlyIf(
                            () ->
                                !coralSuperstructure
                                    .getElevator()
                                    .atHeight(
                                        CoralScorerSetpoint.NEUTRAL
                                            .getElevatorHeight()))) // and then resume default
                // command
                // only if we're at the target state and are ready to score

                .withInterruptBehavior(InterruptionBehavior.kCancelIncoming));

    // --- DEALGAEFYING ---
    driver
        .b()
        .and(isAlgaeSetpoint)
        .whileTrue(
            ReefAlign.rotateToNearestReefTag(drivetrain, driverForward, driverStrafe)
                .alongWith(
                    coralSuperstructure
                        .goToSetpointPID(
                            () -> CoralScorerSetpoint.NEUTRAL.getElevatorHeight(),
                            () -> ElevatorArmConstants.kPreAlignAngle)
                        .until(
                            () ->
                                coralSuperstructure
                                    .getElevator()
                                    .atHeight(CoralScorerSetpoint.NEUTRAL.getElevatorHeight()))
                        .andThen(coralSuperstructure.goToSetpointPID(() -> queuedSetpoint)))
                .alongWith(coralSuperstructure.knockAlgae()));

    // --- ALGAE AUTOMATED CONTROLS ---

    // // algae feeding
    // driver.leftBumper().whileTrue(algaeSuperstructure.intakeAlgae());

    // // algae outtake
    // driver
    //     .leftTrigger()
    //     .whileTrue( // while left trigger is pressed:
    //         Commands.runOnce(() -> isDriverOverride = false)
    //             .andThen(
    //                 // rotate to nearest processor unless conditions for full alignment are met
    //                 ProcessorAlign.rotateToNearestProcessor(drivetrain, driverForward,
    // driverStrafe)
    //                     .until(
    //                         () ->
    //                             // conditions for full alignment: in range + driver not pressing
    // on
    //                             // stick + driver override is off
    //                             ProcessorAlign.isWithinProcessorRange(
    //                                     drivetrain, ProcessorAlign.kAlignmentDeadbandRange)
    //                                 && Math.hypot(
    //                                         driverForward.getAsDouble(),
    // driverStrafe.getAsDouble())
    //                                     <= 0.05
    //                                 && !isDriverOverride)
    //                     .andThen(
    //                         // conditions for full alignment are met, proceed with full alignment
    //                         ProcessorAlign.goToNearestAlign(drivetrain)
    //                             .onlyWhile(
    //                                 () ->
    //                                     !isDriverOverride
    //                                         && Math.hypot(
    //                                                 driverForward.getAsDouble(),
    //                                                 driverStrafe.getAsDouble())
    //                                             <= 0.05
    //                                         && ProcessorAlign.isWithinProcessorRange(
    //                                             drivetrain,
    //                                             ProcessorAlign.kAlignmentDeadbandRange)))
    //                     .repeatedly()
    //                     .alongWith(
    //                         algaeSuperstructure.goToSetpoint(
    //                             AlgaeSetpoint
    //                                 .OUTTAKE)))); // move algae intake to the correct setpoint

    // driver
    //     .leftTrigger()
    //     .onFalse(
    //         // when left trigger is let go
    //         algaeSuperstructure
    //             .goToSetpoint(AlgaeSetpoint.OUTTAKE)
    //             // score until we don't have algae or with 1s timeout
    //             .alongWith(algaeSuperstructure.outtakeAlgae())
    //             .until(() -> !algaeSuperstructure.hasAlgae())
    //             .withTimeout(1)
    //             // only if algae intake is at outtake position
    //             .onlyIf(
    //                 () -> algaeSuperstructure.atTargetState() &&
    // !driver.povLeft().getAsBoolean()));

    // toggle driver override
    driver.povUp().onTrue(Commands.runOnce(() -> isDriverOverride = !isDriverOverride));

    // manip controls
    // 1 to 4 - right side L1-L4
    // 5 to 8 - left side L1-L4
    // 9 to 10 - algae low / high

    manipTrigger(2)
        .onTrue(
            Commands.runOnce(
                () -> {
                  queuedReefPosition = ReefPosition.RIGHT;
                  queuedSetpoint = CoralScorerSetpoint.L1;
                }));

    manipTrigger(3)
        .onTrue(
            Commands.runOnce(
                () -> {
                  queuedReefPosition = ReefPosition.RIGHT;
                  queuedSetpoint = CoralScorerSetpoint.L2;
                }));

    manipTrigger(8)
        .onTrue(
            Commands.runOnce(
                () -> {
                  queuedReefPosition = ReefPosition.RIGHT;
                  queuedSetpoint = CoralScorerSetpoint.L3;
                }));

    manipTrigger(7)
        .onTrue(
            Commands.runOnce(
                () -> {
                  queuedReefPosition = ReefPosition.RIGHT;
                  queuedSetpoint = CoralScorerSetpoint.L4;
                }));

    manipTrigger(1)
        .onTrue(
            Commands.runOnce(
                () -> {
                  queuedReefPosition = ReefPosition.LEFT;
                  queuedSetpoint = CoralScorerSetpoint.L1;
                }));

    manipTrigger(4)
        .onTrue(
            Commands.runOnce(
                () -> {
                  queuedReefPosition = ReefPosition.LEFT;
                  queuedSetpoint = CoralScorerSetpoint.L2;
                }));

    manipTrigger(6)
        .onTrue(
            Commands.runOnce(
                () -> {
                  queuedReefPosition = ReefPosition.LEFT;
                  queuedSetpoint = CoralScorerSetpoint.L3;
                }));

    manipTrigger(5)
        .onTrue(
            Commands.runOnce(
                () -> {
                  queuedReefPosition = ReefPosition.LEFT;
                  queuedSetpoint = CoralScorerSetpoint.L4;
                }));

    new Trigger(() -> manipulator.getPOV() == 270)
        .onTrue(
            Commands.runOnce(
                () -> {
                  queuedReefPosition = ReefPosition.ALGAE;
                  queuedSetpoint = CoralScorerSetpoint.ALGAE_LOW;
                }));

    new Trigger(() -> manipulator.getPOV() == 180)
        .onTrue(
            Commands.runOnce(
                () -> {
                  queuedReefPosition = ReefPosition.ALGAE;
                  queuedSetpoint = CoralScorerSetpoint.ALGAE_HIGH;
                }));
  }

  private Trigger manipTrigger(int button) {
    return new Trigger(() -> manipulator.getRawButton(button));
  }

  public Command getAutonomousCommand() {
    return automaker.getStoredAuto();
  }
}<|MERGE_RESOLUTION|>--- conflicted
+++ resolved
@@ -120,6 +120,7 @@
                   || queuedSetpoint == CoralScorerSetpoint.L2
                   || queuedSetpoint == CoralScorerSetpoint.L3
                   || queuedSetpoint == CoralScorerSetpoint.L4);
+
   private Trigger hasCoral = new Trigger(() -> coralEndEffector.hasCoral());
 
   private DoubleSupplier reefAlignProgressPercent =
@@ -310,16 +311,8 @@
     driver
         .rightTrigger()
         .and(isCoralSetpoint)
-<<<<<<< HEAD
         .whileTrue(
             Commands.runOnce(() -> isDriverOverride = false)
-=======
-        .whileTrue( // while right trigger is pressed:
-            Commands.runOnce(
-                    () -> {
-                      isDriverOverride = false;
-                    })
->>>>>>> 0b584ce6
                 .andThen(
                     // either align to reef or coral based on how far we are away rotate to reef
                     // until we're close enough
@@ -376,7 +369,6 @@
                                                 ReefAlign.isWithinReefRange(
                                                         drivetrain,
                                                         ReefAlign.kMechanismDeadbandThreshold)
-<<<<<<< HEAD
                                                     && Math.hypot(
                                                             driverForward.getAsDouble(),
                                                             driverStrafe.getAsDouble())
@@ -387,13 +379,6 @@
                                                     !isDriverOverride)))
                         // when we get far away, repeat the command
                         .repeatedly()));
-=======
-                                                    && queuedSetpoint
-                                                        != CoralScorerSetpoint.NEUTRAL))
-                                // and only do this while we're in the zone (when we're not, we will
-                                // stay in the pre-alignment position)
-                                .repeatedly())));
->>>>>>> 0b584ce6
 
     driver
         .rightTrigger()
