--- conflicted
+++ resolved
@@ -9,9 +9,6 @@
 import edu.wpi.first.wpilibj2.command.Command;
 import edu.wpi.first.wpilibj2.command.Commands;
 import edu.wpi.first.wpilibj2.command.button.CommandXboxController;
-<<<<<<< HEAD
-import frc.robot.commands.ReefAlign;
-=======
 import edu.wpi.first.wpilibj2.command.button.RobotModeTriggers;
 import edu.wpi.first.wpilibj2.command.button.Trigger;
 import frc.robot.commands.HomingCommands;
@@ -19,7 +16,6 @@
 import frc.robot.subsystems.AlgaeSuperstructure.AlgaeSetpoint;
 import frc.robot.subsystems.CoralSuperstructure;
 import frc.robot.subsystems.CoralSuperstructure.CoralScorerSetpoint;
->>>>>>> a34ae075
 import frc.robot.subsystems.algaeIntakePivot.AlgaeIntakePivot;
 import frc.robot.subsystems.algaeIntakeRollers.AlgaeIntakeRollers;
 import frc.robot.subsystems.coralendeffector.CoralEndEffector;
@@ -102,17 +98,6 @@
   }
 
   private void configureBindings() {
-<<<<<<< HEAD
-    driver.leftBumper().whileTrue(ReefAlign.goToNearestLeftAlign(drivetrain));
-    driver.rightBumper().whileTrue(ReefAlign.goToNearestRightAlign(drivetrain));
-    driver
-        .y()
-        .whileTrue(
-            ReefAlign.rotateToNearest(
-                drivetrain, () -> -driver.getLeftY(), () -> -driver.getLeftX()));
-
-    driver.a().whileTrue(ReefAlign.goToNearestCenterAlign(drivetrain));
-=======
     // driver controls
     driver.y().onTrue(algaeSuperstructure.prepareClimb());
     driver.a().onTrue(algaeSuperstructure.climb());
@@ -208,7 +193,6 @@
 
   private Trigger manipTrigger(int button) {
     return new Trigger(() -> manipulator.getRawButton(button));
->>>>>>> a34ae075
   }
 
   public Command getAutonomousCommand() {
