--- conflicted
+++ resolved
@@ -27,13 +27,10 @@
 import frc.robot.subsystems.elevator.Elevator;
 import frc.robot.subsystems.elevator.ElevatorConstants;
 import frc.robot.subsystems.elevatorarm.ElevatorArm;
-<<<<<<< HEAD
 import frc.robot.subsystems.vision.Vision;
-=======
 import frc.robot.util.MathUtils;
 import frc.robot.util.ReefPosition;
 import java.util.function.DoubleSupplier;
->>>>>>> 0f9ba33f
 
 @Logged
 public class RobotContainer {
@@ -44,19 +41,17 @@
   private ElevatorArm elevatorArm = ElevatorArm.create();
   private Elevator elevator = Elevator.create();
 
-<<<<<<< HEAD
+  private CoralSuperstructure coralSuperstructure =
+      new CoralSuperstructure(elevator, elevatorArm, coralEndEffector);
+  private AlgaeSuperstructure algaeSuperstructure =
+      new AlgaeSuperstructure(algaePivot, algaeRollers);
+
   private Vision vision =
       Vision.create(
           drivetrain::getPose,
           (estimate, stdDevs) ->
               drivetrain.addVisionMeasurement(
                   estimate.estimatedPose.toPose2d(), estimate.timestampSeconds, stdDevs));
-=======
-  private CoralSuperstructure coralSuperstructure =
-      new CoralSuperstructure(elevator, elevatorArm, coralEndEffector);
-  private AlgaeSuperstructure algaeSuperstructure =
-      new AlgaeSuperstructure(algaePivot, algaeRollers);
->>>>>>> 0f9ba33f
 
   private CommandXboxController driver = new CommandXboxController(0);
   private XboxController manipulator = new XboxController(1);
@@ -86,8 +81,6 @@
           () -> elevator.getHeight(), () -> elevatorArm.getAngle(), () -> algaePivot.getAngle());
 
   public RobotContainer() {
-<<<<<<< HEAD
-=======
 
     // home everything on robot start
     RobotModeTriggers.disabled()
@@ -117,7 +110,6 @@
                 // .withInterruptBehavior(InterruptionBehavior.kCancelIncoming)
                 .until(new Trigger(algaePivot::inCollisionZone).negate()));
 
->>>>>>> 0f9ba33f
     configureBindings();
   }
 
