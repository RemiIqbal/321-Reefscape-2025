--- conflicted
+++ resolved
@@ -132,7 +132,6 @@
   private void configureBindings() {
     // driver controls
     // score coral / flip off algae
-<<<<<<< HEAD
     driver.y().toggleOnTrue(algaeSuperstructure.prepareClimb());
     driver.a().onTrue(algaeSuperstructure.climb());
 
@@ -294,190 +293,6 @@
 
     // toggle driver override
     driver.povUp().onTrue(Commands.runOnce(() -> isDriverOverride = !isDriverOverride));
-=======
-    // driver.y().toggleOnTrue(algaeSuperstructure.prepareClimb());
-    // driver.a().onTrue(algaeSuperstructure.climb());
-
-    // // --- CORAL AUTOMATED CONTROLS ---
-
-    // // coral feeding
-    // driver
-    //     .rightBumper()
-    //     .whileTrue(
-    //         StationAlign.rotateToNearestStationTag(drivetrain, driverForward, driverStrafe)
-    //             .alongWith(coralSuperstructure.feedCoral()));
-
-    // // coral outtake
-    // driver
-    //     .rightTrigger()
-    //     .whileTrue( // while right trigger is pressed:
-    //         Commands.runOnce(() -> isDriverOverride = false)
-    //             .andThen(
-    //                 // either align to reef or coral based on how far we are away
-    //                 // rotate to reef until we're close enough
-    //                 ReefAlign.rotateToNearestReefTag(drivetrain, driverForward, driverStrafe)
-    //                     .until(
-    //                         () ->
-    //                             ReefAlign.isWithinReefRange(
-    //                                     drivetrain,
-    //                                     ReefAlign
-    //                                         .kMechanismDeadbandThreshold) // use mechanism
-    // threshold
-    //                                 // cuz we
-    //                                 // wanna be close before aligning
-    //                                 // in this case
-    //                                 && Math.hypot(
-    //                                         driverForward.getAsDouble(),
-    // driverStrafe.getAsDouble())
-    //                                     <= 0.05
-    //                                 && !isDriverOverride)
-    //                     .andThen(
-    //                         // when we get close enough, align to reef, but only while we're
-    // close
-    //                         // enough
-    //                         ReefAlign.alignToReef(drivetrain, () -> queuedReefPosition)
-    //                             .onlyWhile(
-    //                                 () ->
-    //                                     ReefAlign.isWithinReefRange(
-    //                                             drivetrain,
-    // ReefAlign.kMechanismDeadbandThreshold)
-    //                                         && Math.hypot(
-    //                                                 driverForward.getAsDouble(),
-    //                                                 driverStrafe.getAsDouble())
-    //                                             <= 0.05
-    //                                         &&
-    //                                         // allow driver control to be taken back when
-    //                                         // driverOverride becomes true
-    //                                         !isDriverOverride))
-    //                     // when we get far away, repeat the command
-    //                     .repeatedly()
-    //                     .alongWith( // and run the mechanism to where we need to go
-    //                         coralSuperstructure
-    //                             .goToSetpoint(
-    //                                 // move arm up to avoid hitting reef until we get close to
-    // reef
-    //                                 () -> CoralScorerSetpoint.NEUTRAL.getElevatorHeight(),
-    //                                 () -> ElevatorArmConstants.kPreAlignAngle)
-    //                             .until(
-    //                                 () ->
-    //                                     coralSuperstructure.atTargetState()
-    //                                         && ReefAlign.isWithinReefRange(
-    //                                             drivetrain,
-    // ReefAlign.kMechanismDeadbandThreshold))
-    //                             .andThen(
-    //                                 // move the elevator up but keep arm up
-    //                                 coralSuperstructure
-    //                                     .goToSetpoint(
-    //                                         () -> queuedSetpoint.getElevatorHeight(),
-    //                                         () -> ElevatorArmConstants.kPreAlignAngle)
-    //                                     .until(() -> coralSuperstructure.atTargetState())
-    //                                     // then move arm down to setpoint
-    //                                     .andThen(
-    //                                         coralSuperstructure.goToSetpoint(() ->
-    // queuedSetpoint)))
-    //                             // and only do this while we're in the zone (when we're not, we
-    // will
-    //                             // stay in the pre-alignment position)
-    //                             .onlyWhile(
-    //                                 () ->
-    //                                     ReefAlign.isWithinReefRange(
-    //                                             drivetrain,
-    // ReefAlign.kMechanismDeadbandThreshold)
-    //                                         && queuedSetpoint != CoralScorerSetpoint.NEUTRAL)
-    //                             .repeatedly())));
-
-    // driver
-    //     .rightTrigger()
-    //     .onFalse( // for coral scoring
-    //         coralSuperstructure
-    //             .goToSetpoint(() -> queuedSetpoint) // ensure we're at the setpoint
-    //             .alongWith(coralSuperstructure.outtakeCoral()) // and outtake coral
-    //             .until(() -> !coralSuperstructure.hasCoral()) // until we don't have coral
-    //             .withTimeout(1) // timeout at 1 second
-    //             .andThen(
-    //                 // move arm up and go back down (only if we're already at the scoring
-    // setpoint
-    //                 // state)
-    //                 coralSuperstructure
-    //                     .goToSetpoint(
-    //                         () -> CoralScorerSetpoint.NEUTRAL.getElevatorHeight(),
-    //                         () -> ElevatorArmConstants.kPreAlignAngle)
-    //                     .until(
-    //                         coralSuperstructure::atTargetState)) // and then resume default
-    // command
-    //             .onlyIf(
-    //                 () ->
-    //                     coralSuperstructure.atTargetState()
-    //                         && queuedSetpoint != CoralScorerSetpoint.NEUTRAL
-    //                         && !driver
-    //                             .povLeft()
-    //                             .getAsBoolean())); // only if we're at the target state and are
-    // // ready
-    // // to score
-
-    // // --- ALGAE AUTOMATED CONTROLS ---
-
-    // // algae feeding
-    // driver.leftBumper().whileTrue(algaeSuperstructure.intakeAlgae());
-
-    // // algae outtake
-    // driver
-    //     .leftTrigger()
-    //     .whileTrue( // while left trigger is pressed:
-    //         Commands.runOnce(() -> isDriverOverride = false)
-    //             .andThen(
-    //                 // rotate to nearest processor unless conditions for full alignment are met
-    //                 ProcessorAlign.rotateToNearestProcessor(drivetrain, driverForward,
-    // driverStrafe)
-    //                     .until(
-    //                         () -> // conditions for full alignment: in range + driver not
-    // pressing
-    //                             // on stick + driver override is off
-    //                             ProcessorAlign.isWithinProcessorRange(
-    //                                     drivetrain, ProcessorAlign.kAlignmentDeadbandRange)
-    //                                 && Math.hypot(
-    //                                         driverForward.getAsDouble(),
-    // driverStrafe.getAsDouble())
-    //                                     <= 0.05
-    //                                 && !isDriverOverride)
-    //                     .andThen(
-    //                         // conditions for full alignment are met, proceed with full alignment
-    //                         ProcessorAlign.goToNearestAlign(drivetrain)
-    //                             .onlyWhile(
-    //                                 () ->
-    //                                     !isDriverOverride
-    //                                         && Math.hypot(
-    //                                                 driverForward.getAsDouble(),
-    //                                                 driverStrafe.getAsDouble())
-    //                                             <= 0.05
-    //                                         && ProcessorAlign.isWithinProcessorRange(
-    //                                             drivetrain,
-    //                                             ProcessorAlign.kAlignmentDeadbandRange)))
-    //                     .repeatedly()
-    //                     .alongWith(
-    //                         algaeSuperstructure.goToSetpoint(
-    //                             AlgaeSetpoint
-    //                                 .OUTTAKE)))); // move algae intake to the correct setpoint
-
-    // driver
-    //     .leftTrigger()
-    //     .onFalse( // when left trigger is let go
-    //         algaeSuperstructure
-    //             .goToSetpoint(
-    //                 AlgaeSetpoint.OUTTAKE) // score until we don't have algae or with 1s timeout
-    //             .alongWith(algaeSuperstructure.outtakeAlgae())
-    //             .until(() -> !algaeSuperstructure.hasAlgae())
-    //             .withTimeout(1)
-    //             .onlyIf(
-    //                 () ->
-    //                     algaeSuperstructure.atTargetState()
-    //                         && !driver
-    //                             .povLeft()
-    //                             .getAsBoolean())); // only if algae intake is at outtake position
-
-    // // toggle driver override
-    // driver.povUp().onTrue(Commands.runOnce(() -> isDriverOverride = !isDriverOverride));
->>>>>>> 41466031
 
     /**
      * Preference 2:
