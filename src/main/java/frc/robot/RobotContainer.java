/* (C) Robolancers 2025 */
package frc.robot;

import static edu.wpi.first.units.Units.Meters;
import static edu.wpi.first.units.Units.MetersPerSecond;

import edu.wpi.first.epilogue.Logged;
import edu.wpi.first.math.MathUtil;
import edu.wpi.first.wpilibj.XboxController;
import edu.wpi.first.wpilibj2.command.Command;
import edu.wpi.first.wpilibj2.command.Commands;
import edu.wpi.first.wpilibj2.command.button.CommandXboxController;
import edu.wpi.first.wpilibj2.command.button.RobotModeTriggers;
import edu.wpi.first.wpilibj2.command.button.Trigger;
import frc.robot.auto.AutomaticAutonomousMaker3000;
import frc.robot.commands.HomingCommands;
import frc.robot.commands.ProcessorAlign;
import frc.robot.commands.ReefAlign;
import frc.robot.commands.StationAlign;
import frc.robot.subsystems.AlgaeSuperstructure;
import frc.robot.subsystems.AlgaeSuperstructure.AlgaeSetpoint;
import frc.robot.subsystems.CoralSuperstructure;
import frc.robot.subsystems.CoralSuperstructure.CoralScorerSetpoint;
import frc.robot.subsystems.SuperstructureVisualizer;
import frc.robot.subsystems.algaeIntakePivot.AlgaeIntakePivot;
import frc.robot.subsystems.algaeIntakeRollers.AlgaeIntakeRollers;
import frc.robot.subsystems.coralendeffector.CoralEndEffector;
import frc.robot.subsystems.drivetrain.DrivetrainConstants;
import frc.robot.subsystems.drivetrain.DrivetrainSim;
import frc.robot.subsystems.drivetrain.SwerveDrive;
import frc.robot.subsystems.elevator.Elevator;
import frc.robot.subsystems.elevator.ElevatorConstants;
import frc.robot.subsystems.elevatorarm.ElevatorArm;
import frc.robot.subsystems.elevatorarm.ElevatorArmConstants;
import frc.robot.subsystems.vision.Vision;
import frc.robot.util.ReefPosition;
import java.util.function.DoubleSupplier;

@Logged
public class RobotContainer {
  private SwerveDrive drivetrain = SwerveDrive.create();
  private AlgaeIntakePivot algaePivot = AlgaeIntakePivot.create();
  private AlgaeIntakeRollers algaeRollers = AlgaeIntakeRollers.create();
  private CoralEndEffector coralEndEffector = CoralEndEffector.create();
  private ElevatorArm elevatorArm = ElevatorArm.create();
  private Elevator elevator = Elevator.create();

  private CoralSuperstructure coralSuperstructure =
      new CoralSuperstructure(elevator, elevatorArm, coralEndEffector);
  private AlgaeSuperstructure algaeSuperstructure =
      new AlgaeSuperstructure(algaePivot, algaeRollers);

<<<<<<< HEAD
  private AutomaticAutonomousMaker3000 automaker =
      new AutomaticAutonomousMaker3000(coralSuperstructure);
=======
  private Vision vision =
      Vision.create(
          // Java 21 pattern matching switch would be nice
          (drivetrain instanceof DrivetrainSim)
              ? ((DrivetrainSim) drivetrain)::getActualPose
              : drivetrain::getPose,
          visionEst ->
              drivetrain.addVisionMeasurement(
                  visionEst.estimate().estimatedPose.toPose2d(),
                  visionEst.estimate().timestampSeconds,
                  visionEst.stdDevs()),
          reefVisionEst ->
              drivetrain.addReefVisionMeasurement(
                  reefVisionEst.estimate().estimatedPose.toPose2d(),
                  reefVisionEst.estimate().timestampSeconds,
                  reefVisionEst.stdDevs()));
>>>>>>> 75b63ff1

  private CommandXboxController driver = new CommandXboxController(0);
  private XboxController manipulator = new XboxController(1);

  private Trigger isSlowMode = new Trigger(() -> false);

  private DoubleSupplier driverForward =
      () ->
          -MathUtil.applyDeadband(driver.getLeftY(), 0.05)
              * (isSlowMode.getAsBoolean()
                  ? 2
                  : DrivetrainConstants.kMaxLinearVelocity.in(MetersPerSecond));
  private DoubleSupplier driverStrafe =
      () ->
          -MathUtil.applyDeadband(driver.getLeftX(), 0.05)
              * (isSlowMode.getAsBoolean()
                  ? 2
                  : DrivetrainConstants.kMaxLinearVelocity.in(MetersPerSecond));
  private DoubleSupplier driverTurn = () -> -MathUtil.applyDeadband(driver.getRightX(), 0.05) * 5;

  // robot queued states
  private ReefPosition queuedReefPosition = ReefPosition.NONE;
  private CoralScorerSetpoint queuedSetpoint = CoralScorerSetpoint.NEUTRAL;

  private SuperstructureVisualizer stateVisualizer =
      new SuperstructureVisualizer(
          () -> elevator.getHeight(), () -> elevatorArm.getAngle(), () -> algaePivot.getAngle());

  private boolean isDriverOverride = false;

  public RobotContainer() {

    // home everything on robot start
    RobotModeTriggers.disabled()
        .negate()
        .onTrue(HomingCommands.homeEverything(elevator, algaePivot));

    // drive
    drivetrain.setDefaultCommand(drivetrain.teleopDrive(driverForward, driverStrafe, driverTurn));

    // algae default commands (stalling rollers, default algae pivot setpoint)
    algaeRollers.setDefaultCommand(algaeRollers.stallIfHasAlgae());
    algaePivot.setDefaultCommand(algaePivot.goToAngle(() -> AlgaeSetpoint.NEUTRAL.getAlgaeAngle()));

    elevator.setDefaultCommand(
        elevator.goToHeight(() -> CoralScorerSetpoint.NEUTRAL.getElevatorHeight()));
    elevatorArm.setDefaultCommand(
        elevatorArm.goToAngle(() -> CoralScorerSetpoint.NEUTRAL.getArmAngle()));
    coralEndEffector.setDefaultCommand(coralEndEffector.stallCoralIfDetected());

    // when both are about to collide, move elevator out of the way until the algae pivot is out of
    // the collision zone
    new Trigger(algaePivot::inCollisionZone)
        .and(new Trigger(elevator::inCollisionZone))
        .onTrue(
            elevator
                .goToHeight(() -> ElevatorConstants.kElevatorDangerHeight.plus(Meters.of(0.1)))
                .until(new Trigger(algaePivot::inCollisionZone).negate()));

    configureBindings();
  }

  private void configureBindings() {
    // driver controls
    // score coral / flip off algae
    driver.y().toggleOnTrue(algaeSuperstructure.prepareClimb());
    driver.a().onTrue(algaeSuperstructure.climb());

    // --- CORAL AUTOMATED CONTROLS ---

    // coral feeding
    driver
        .rightBumper()
        .whileTrue(
            StationAlign.rotateToNearestStationTag(drivetrain, driverForward, driverStrafe)
                .alongWith(coralSuperstructure.feedCoral()));

    // coral outtake
    driver
        .rightTrigger()
        .whileTrue( // while right trigger is pressed:
            Commands.runOnce(() -> isDriverOverride = false)
                .andThen(
                    // either align to reef or coral based on how far we are away
                    // rotate to reef until we're close enough
                    ReefAlign.rotateToNearestReefTag(drivetrain, driverForward, driverStrafe)
                        .until(
                            () ->
                                ReefAlign.isWithinReefRange(
                                        drivetrain,
                                        ReefAlign
                                            .kMechanismDeadbandThreshold) // use mechanism threshold
                                    // cuz we
                                    // wanna be close before aligning
                                    // in this case
                                    && Math.hypot(
                                            driverForward.getAsDouble(), driverStrafe.getAsDouble())
                                        <= 0.05
                                    && !isDriverOverride)
                        .andThen(
                            // when we get close enough, align to reef, but only while we're close
                            // enough
                            ReefAlign.alignToReef(drivetrain, () -> queuedReefPosition)
                                .onlyWhile(
                                    () ->
                                        ReefAlign.isWithinReefRange(
                                                drivetrain, ReefAlign.kMechanismDeadbandThreshold)
                                            && Math.hypot(
                                                    driverForward.getAsDouble(),
                                                    driverStrafe.getAsDouble())
                                                <= 0.05
                                            &&
                                            // allow driver control to be taken back when
                                            // driverOverride becomes true
                                            !isDriverOverride))
                        // when we get far away, repeat the command
                        .repeatedly()
                        .alongWith( // and run the mechanism to where we need to go
                            coralSuperstructure
                                .goToSetpoint(
                                    // move arm up to avoid hitting reef until we get close to reef
                                    () -> CoralScorerSetpoint.NEUTRAL.getElevatorHeight(),
                                    () -> ElevatorArmConstants.kPreAlignAngle)
                                .until(
                                    () ->
                                        coralSuperstructure.atTargetState()
                                            && ReefAlign.isWithinReefRange(
                                                drivetrain, ReefAlign.kMechanismDeadbandThreshold))
                                .andThen(
                                    // move the elevator up but keep arm up
                                    coralSuperstructure
                                        .goToSetpoint(
                                            () -> queuedSetpoint.getElevatorHeight(),
                                            () -> ElevatorArmConstants.kPreAlignAngle)
                                        .until(() -> coralSuperstructure.atTargetState())
                                        // then move arm down to setpoint
                                        .andThen(
                                            coralSuperstructure.goToSetpoint(() -> queuedSetpoint)))
                                // and only do this while we're in the zone (when we're not, we will
                                // stay in the pre-alignment position)
                                .onlyWhile(
                                    () ->
                                        ReefAlign.isWithinReefRange(
                                                drivetrain, ReefAlign.kMechanismDeadbandThreshold)
                                            && queuedSetpoint != CoralScorerSetpoint.NEUTRAL)
                                .repeatedly())));

    driver
        .rightTrigger()
        .onFalse( // for coral scoring
            coralSuperstructure
                .goToSetpoint(() -> queuedSetpoint) // ensure we're at the setpoint
                .alongWith(coralSuperstructure.outtakeCoral()) // and outtake coral
                .until(() -> !coralSuperstructure.hasCoral()) // until we don't have coral
                .withTimeout(1) // timeout at 1 second
                .andThen(
                    // move arm up and go back down (only if we're already at the scoring setpoint
                    // state)
                    coralSuperstructure
                        .goToSetpoint(
                            () -> CoralScorerSetpoint.NEUTRAL.getElevatorHeight(),
                            () -> ElevatorArmConstants.kPreAlignAngle)
                        .until(
                            coralSuperstructure::atTargetState)) // and then resume default command
                .onlyIf(
                    () ->
                        coralSuperstructure.atTargetState()
                            && queuedSetpoint != CoralScorerSetpoint.NEUTRAL
                            && !driver
                                .povLeft()
                                .getAsBoolean())); // only if we're at the target state and are
    // ready
    // to score

    // --- ALGAE AUTOMATED CONTROLS ---

    // algae feeding
    driver.leftBumper().whileTrue(algaeSuperstructure.intakeAlgae());

    // algae outtake
    driver
        .leftTrigger()
        .whileTrue( // while left trigger is pressed:
            Commands.runOnce(() -> isDriverOverride = false)
                .andThen(
                    // rotate to nearest processor unless conditions for full alignment are met
                    ProcessorAlign.rotateToNearestProcessor(drivetrain, driverForward, driverStrafe)
                        .until(
                            () -> // conditions for full alignment: in range + driver not pressing
                                // on stick + driver override is off
                                ProcessorAlign.isWithinProcessorRange(
                                        drivetrain, ProcessorAlign.kAlignmentDeadbandRange)
                                    && Math.hypot(
                                            driverForward.getAsDouble(), driverStrafe.getAsDouble())
                                        <= 0.05
                                    && !isDriverOverride)
                        .andThen(
                            // conditions for full alignment are met, proceed with full alignment
                            ProcessorAlign.goToNearestAlign(drivetrain)
                                .onlyWhile(
                                    () ->
                                        !isDriverOverride
                                            && Math.hypot(
                                                    driverForward.getAsDouble(),
                                                    driverStrafe.getAsDouble())
                                                <= 0.05
                                            && ProcessorAlign.isWithinProcessorRange(
                                                drivetrain,
                                                ProcessorAlign.kAlignmentDeadbandRange)))
                        .repeatedly()
                        .alongWith(
                            algaeSuperstructure.goToSetpoint(
                                AlgaeSetpoint
                                    .OUTTAKE)))); // move algae intake to the correct setpoint

    driver
        .leftTrigger()
        .onFalse( // when left trigger is let go
            algaeSuperstructure
                .goToSetpoint(
                    AlgaeSetpoint.OUTTAKE) // score until we don't have algae or with 1s timeout
                .alongWith(algaeSuperstructure.outtakeAlgae())
                .until(() -> !algaeSuperstructure.hasAlgae())
                .withTimeout(1)
                .onlyIf(
                    () ->
                        algaeSuperstructure.atTargetState()
                            && !driver
                                .povLeft()
                                .getAsBoolean())); // only if algae intake is at outtake position

    // toggle driver override
    driver.povUp().onTrue(Commands.runOnce(() -> isDriverOverride = !isDriverOverride));

    /**
     * Preference 2:
     *
     * <p>Pressing right trigger down all the way performs translation-align/to-setpoint, while
     * pressing it slightly performs the rotation align
     *
     * <p>Driver has override over translation-align/to-setpoint
     */
    // new Trigger(() -> driver.getRightTriggerAxis() >= 0.8)
    //     .whileTrue(
    //         ReefAlign.alignToReef(drivetrain, () -> queuedReefPosition)
    //             .onlyWhile(
    //                 () ->
    //                     ReefAlign.isWithinReefRange(
    //                             drivetrain, ReefAlign.kMaxAlignmentDeadbandThreshold)
    //                         && Math.hypot(driverForward.getAsDouble(),
    // driverStrafe.getAsDouble())
    //                             <= 0.05)
    //             .asProxy()
    //             .repeatedly()
    //             .alongWith(
    //                 coralSuperstructure
    //                     .goToSetpoint(() -> queuedSetpoint)
    //                     .onlyWhile(
    //                         () ->
    //                             ReefAlign.isWithinReefRange(
    //                                 drivetrain, ReefAlign.kMechanismDeadbandThreshold))
    //                     .asProxy()
    //                     .repeatedly()));

    // new Trigger(() -> driver.getRightTriggerAxis() > 0.05 && driver.getRightTriggerAxis() < 0.8)
    //     .whileTrue(ReefAlign.rotateToNearestReefTag(drivetrain, driverForward, driverStrafe));

    // manip controls
    // 1 to 4 - right side L1-L4
    // 5 to 8 - left side L1-L4
    // 9 to 10 - algae low / high

    manipTrigger(1)
        .onTrue(
            Commands.runOnce(
                () -> {
                  queuedReefPosition = ReefPosition.RIGHT;
                  queuedSetpoint = CoralScorerSetpoint.L1;
                }));

    manipTrigger(2)
        .onTrue(
            Commands.runOnce(
                () -> {
                  queuedReefPosition = ReefPosition.RIGHT;
                  queuedSetpoint = CoralScorerSetpoint.L2;
                }));

    manipTrigger(3)
        .onTrue(
            Commands.runOnce(
                () -> {
                  queuedReefPosition = ReefPosition.RIGHT;
                  queuedSetpoint = CoralScorerSetpoint.L3;
                }));

    manipTrigger(4)
        .onTrue(
            Commands.runOnce(
                () -> {
                  queuedReefPosition = ReefPosition.RIGHT;
                  queuedSetpoint = CoralScorerSetpoint.L4;
                }));

    manipTrigger(5)
        .onTrue(
            Commands.runOnce(
                () -> {
                  queuedReefPosition = ReefPosition.LEFT;
                  queuedSetpoint = CoralScorerSetpoint.L1;
                }));

    manipTrigger(6)
        .onTrue(
            Commands.runOnce(
                () -> {
                  queuedReefPosition = ReefPosition.LEFT;
                  queuedSetpoint = CoralScorerSetpoint.L2;
                }));

    manipTrigger(7)
        .onTrue(
            Commands.runOnce(
                () -> {
                  queuedReefPosition = ReefPosition.LEFT;
                  queuedSetpoint = CoralScorerSetpoint.L3;
                }));

    manipTrigger(8)
        .onTrue(
            Commands.runOnce(
                () -> {
                  queuedReefPosition = ReefPosition.LEFT;
                  queuedSetpoint = CoralScorerSetpoint.L4;
                }));

    manipTrigger(9)
        .onTrue(
            Commands.runOnce(
                () -> {
                  queuedReefPosition = ReefPosition.ALGAE;
                  queuedSetpoint = CoralScorerSetpoint.ALGAE_LOW;
                }));

    manipTrigger(10)
        .onTrue(
            Commands.runOnce(
                () -> {
                  queuedReefPosition = ReefPosition.ALGAE;
                  queuedSetpoint = CoralScorerSetpoint.ALGAE_HIGH;
                }));
  }

  private Trigger manipTrigger(int button) {
    return new Trigger(() -> manipulator.getRawButton(button));
  }

  public Command getAutonomousCommand() {
    return automaker.getStoredAuto();
  }
}<|MERGE_RESOLUTION|>--- conflicted
+++ resolved
@@ -50,10 +50,9 @@
   private AlgaeSuperstructure algaeSuperstructure =
       new AlgaeSuperstructure(algaePivot, algaeRollers);
 
-<<<<<<< HEAD
   private AutomaticAutonomousMaker3000 automaker =
       new AutomaticAutonomousMaker3000(coralSuperstructure);
-=======
+
   private Vision vision =
       Vision.create(
           // Java 21 pattern matching switch would be nice
@@ -70,7 +69,6 @@
                   reefVisionEst.estimate().estimatedPose.toPose2d(),
                   reefVisionEst.estimate().timestampSeconds,
                   reefVisionEst.stdDevs()));
->>>>>>> 75b63ff1
 
   private CommandXboxController driver = new CommandXboxController(0);
   private XboxController manipulator = new XboxController(1);
