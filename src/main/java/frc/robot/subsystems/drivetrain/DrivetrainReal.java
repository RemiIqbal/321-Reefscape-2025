/* (C) Robolancers 2025 */
package frc.robot.subsystems.drivetrain;

import static edu.wpi.first.units.Units.Degrees;
import static edu.wpi.first.units.Units.Meters;
import static edu.wpi.first.units.Units.Radians;
import static edu.wpi.first.units.Units.Seconds;

import com.ctre.phoenix6.Utils;
import com.ctre.phoenix6.hardware.CANcoder;
import com.ctre.phoenix6.hardware.TalonFX;
import com.ctre.phoenix6.signals.NeutralModeValue;
import com.ctre.phoenix6.swerve.SwerveDrivetrain;
import com.ctre.phoenix6.swerve.SwerveDrivetrainConstants;
import com.ctre.phoenix6.swerve.SwerveModule.DriveRequestType;
import com.ctre.phoenix6.swerve.SwerveModule.ModuleRequest;
import com.ctre.phoenix6.swerve.SwerveModuleConstants;
import com.ctre.phoenix6.swerve.SwerveRequest;
import com.ctre.phoenix6.swerve.SwerveRequest.ForwardPerspectiveValue;
import com.pathplanner.lib.util.DriveFeedforwards;
import edu.wpi.first.epilogue.Logged;
import edu.wpi.first.epilogue.NotLogged;
import edu.wpi.first.math.Matrix;
import edu.wpi.first.math.estimator.SwerveDrivePoseEstimator;
import edu.wpi.first.math.geometry.Pose2d;
import edu.wpi.first.math.geometry.Rotation2d;
import edu.wpi.first.math.kinematics.ChassisSpeeds;
import edu.wpi.first.math.kinematics.SwerveModulePosition;
import edu.wpi.first.math.kinematics.SwerveModuleState;
import edu.wpi.first.math.numbers.N1;
import edu.wpi.first.math.numbers.N3;
import edu.wpi.first.wpilibj.DriverStation;
import edu.wpi.first.wpilibj.DriverStation.Alliance;
import edu.wpi.first.wpilibj.smartdashboard.Field2d;
import edu.wpi.first.wpilibj.smartdashboard.SmartDashboard;
import edu.wpi.first.wpilibj2.command.Command;
import frc.robot.util.MyAlliance;
import java.util.function.DoubleSupplier;

/*
 * Real Drivetrain using CTRE SwerveDrivetrain and SwerveRequests
 */

@Logged
public class DrivetrainReal extends SwerveDrivetrain<TalonFX, TalonFX, CANcoder>
    implements SwerveDrive {
  private final SwerveRequest.FieldCentric fieldCentricRequest =
      new SwerveRequest.FieldCentric()
          .withDriveRequestType(DriveRequestType.Velocity)
          .withDesaturateWheelSpeeds(true);

  private final SwerveRequest.ApplyRobotSpeeds robotCentricRequest =
      new SwerveRequest.ApplyRobotSpeeds()
          .withDriveRequestType(DriveRequestType.Velocity)
          .withDesaturateWheelSpeeds(true);

  private final SwerveRequest.FieldCentricFacingAngle fieldCentricFacingAngleRequest =
      new SwerveRequest.FieldCentricFacingAngle()
          .withDriveRequestType(DriveRequestType.Velocity)
          .withDesaturateWheelSpeeds(true)
          .withHeadingPID(
              DrivetrainConstants.kTuneHeadingGains.kP(),
              DrivetrainConstants.kTuneHeadingGains.kI(),
              DrivetrainConstants.kTuneHeadingGains.kD())
          .withRotationalDeadband(0.1);
  // .withRotationalDeadband(0.25);

  private final SwerveDrivePoseEstimator reefPoseEstimator;

  private final Field2d poseField = new Field2d();

  private Pose2d alignmentSetpoint = Pose2d.kZero;

  public DrivetrainReal(
      SwerveDrivetrainConstants drivetrainConstants, SwerveModuleConstants<?, ?, ?>... modules) {
    // create CTRE Swervedrivetrain
    super(TalonFX::new, TalonFX::new, CANcoder::new, drivetrainConstants, modules);
    configNeutralMode(NeutralModeValue.Brake);
    configureAutoBuilder();
    configurePoseControllers();

    this.reefPoseEstimator =
        new SwerveDrivePoseEstimator(
            getKinematics(), getHeading(), getModulePositions(), getPose());

    SmartDashboard.putData("Drivetrain Pose Field", poseField);
  }

  @Override
  public Command teleopDrive(
      DoubleSupplier translationX, DoubleSupplier translationY, DoubleSupplier rotation) {
    return run(
        () -> {
          var speeds =
              ChassisSpeeds.discretize(
                  translationX.getAsDouble(),
                  translationY.getAsDouble(),
                  rotation.getAsDouble(),
                  DrivetrainConstants.kLoopDt.in(Seconds));

          // x braking
          // if(Math.abs(newTranslationX) < DriveConstants.kDriveDeadband &&
          // Math.abs(newTranslationY) < DriveConstants.kDriveDeadband &&
          // Math.abs(newRotation) < DriveConstants.kRotationDeadband){
          // setControl(new SwerveRequest.SwerveDriveBrake())};

          setControl(
              fieldCentricRequest
                  .withVelocityX(speeds.vxMetersPerSecond)
                  .withVelocityY(speeds.vyMetersPerSecond)
                  .withRotationalRate(speeds.omegaRadiansPerSecond)
                  .withForwardPerspective(ForwardPerspectiveValue.OperatorPerspective));
        });
  }

  @Override
  public Command teleopDriveFixedHeading(
      DoubleSupplier translationX,
      DoubleSupplier translationY,
      DoubleSupplier rotationX,
      DoubleSupplier rotationY) {
    return run(
        () -> {
          Rotation2d desiredRotation =
              flipRotation(
                  Rotation2d.fromRadians(
                      Math.atan2(rotationX.getAsDouble(), rotationY.getAsDouble())));

          var speeds =
              ChassisSpeeds.discretize(
                  translationX.getAsDouble(),
                  translationY.getAsDouble(),
                  0,
                  DrivetrainConstants.kLoopDt.in(Seconds));

          setControl(
              fieldCentricFacingAngleRequest
                  .withDriveRequestType(DriveRequestType.Velocity)
                  .withVelocityX(speeds.vxMetersPerSecond)
                  .withVelocityY(speeds.vyMetersPerSecond)
                  .withTargetDirection(desiredRotation)
                  .withForwardPerspective(ForwardPerspectiveValue.OperatorPerspective));
        });
  }

  @Override
  public Command driveFieldCentric(
      DoubleSupplier translationX, DoubleSupplier translationY, DoubleSupplier rotation) {
    return run(
        () -> {
          var speeds =
              ChassisSpeeds.discretize(
                  translationX.getAsDouble(),
                  translationY.getAsDouble(),
                  rotation.getAsDouble(),
                  DrivetrainConstants.kLoopDt.in(Seconds));

          setControl(
              fieldCentricRequest
                  .withVelocityX(speeds.vxMetersPerSecond)
                  .withVelocityY(speeds.vyMetersPerSecond)
                  .withRotationalRate(speeds.omegaRadiansPerSecond));
        });
  }
  ;

  @Override
  public Command driveRobotCentric(
      DoubleSupplier translationX, DoubleSupplier translationY, DoubleSupplier rotation) {
    return run(
        () ->
            driveRobotCentric(
                translationX.getAsDouble(),
                translationY.getAsDouble(),
                rotation.getAsDouble(),
                DriveFeedforwards.zeros(4)));
  }

  @Override
  public void driveRobotCentric(
      double translationX, double translationY, double rotation, DriveFeedforwards feedforwards) {
    // var speeds =
    //     ChassisSpeeds.discretize(
    //         translationX, translationY, rotation, DrivetrainConstants.kLoopDt.in(Seconds));

    var speeds = new ChassisSpeeds(translationX, translationY, rotation);

    setControl(
        robotCentricRequest
            .withSpeeds(speeds)
            .withDriveRequestType(DriveRequestType.Velocity)
            .withWheelForceFeedforwardsX(feedforwards.robotRelativeForcesXNewtons())
            .withWheelForceFeedforwardsY(feedforwards.robotRelativeForcesYNewtons()));
  }
  ;

  @Override
<<<<<<< HEAD
  public Command driveToRobotPose(Supplier<Pose2d> pose) {
    return run(
        () -> {
          var targetSpeeds =
              ChassisSpeeds.discretize(
                  xPoseController.calculate(getPose().getX(), pose.get().getX())
                      * DrivetrainConstants.kMaxLinearVelocity.in(MetersPerSecond),
                  yPoseController.calculate(getPose().getY(), pose.get().getY())
                      * DrivetrainConstants.kMaxLinearVelocity.in(MetersPerSecond),
                  thetaController.calculate(
                          getPose().getRotation().getRadians(),
                          pose.get().getRotation().getRadians())
                      * DrivetrainConstants.kMaxAngularVelocity.in(RadiansPerSecond),
                  DrivetrainConstants.kLoopDt.in(Seconds));

          driveRobotCentric(
              targetSpeeds.vxMetersPerSecond,
              targetSpeeds.vyMetersPerSecond,
              targetSpeeds.omegaRadiansPerSecond,
              DriveFeedforwards.zeros(4));
        });
=======
  public void driveToRobotPose(Pose2d pose) {
    ChassisSpeeds targetSpeeds =
        ChassisSpeeds.discretize(
            xPoseController.calculate(getPose().getX(), pose.getX()),
            yPoseController.calculate(getPose().getY(), pose.getY()),
            thetaController.calculate(
                getPose().getRotation().getRadians(), pose.getRotation().getRadians()),
            DrivetrainConstants.kLoopDt.in(Seconds));

    if (atPoseSetpoint()) targetSpeeds = new ChassisSpeeds();

    setControl(robotCentricRequest.withSpeeds(targetSpeeds));
>>>>>>> 34d1fd32
  }

  @Override
  public void driveToFieldPose(Pose2d pose) {
    ChassisSpeeds targetSpeeds =
        ChassisSpeeds.discretize(
            xPoseController.calculate(getPose().getX(), pose.getX()),
            yPoseController.calculate(getPose().getY(), pose.getY()),
            thetaController.calculate(
                getPose().getRotation().getRadians(), pose.getRotation().getRadians()),
            DrivetrainConstants.kLoopDt.in(Seconds));

    if (atPoseSetpoint()) targetSpeeds = new ChassisSpeeds();

    setControl(
        fieldCentricRequest
            .withDriveRequestType(DriveRequestType.Velocity)
            .withVelocityX(targetSpeeds.vxMetersPerSecond)
            .withVelocityY(targetSpeeds.vyMetersPerSecond)
            .withRotationalRate(targetSpeeds.omegaRadiansPerSecond)
            .withForwardPerspective(ForwardPerspectiveValue.BlueAlliance));
  }

  // drive with absolute heading control
  @Override
  public void driveFixedHeading(double translationX, double translationY, Rotation2d rotation) {
    var speeds =
        ChassisSpeeds.discretize(
            translationX, translationY, 0, DrivetrainConstants.kLoopDt.in(Seconds));

    setControl(
        fieldCentricFacingAngleRequest
            .withDriveRequestType(DriveRequestType.Velocity)
            .withVelocityX(speeds.vxMetersPerSecond)
            .withVelocityY(speeds.vyMetersPerSecond)
            .withTargetDirection(
                MyAlliance.isRed() ? rotation.plus(Rotation2d.fromDegrees(180)) : rotation)
            .withForwardPerspective(ForwardPerspectiveValue.OperatorPerspective));
  }

  @Override
  public void setAlignmentSetpoint(Pose2d setpoint) {
    alignmentSetpoint = setpoint;
  }

  @Override
  public boolean atPoseSetpoint() {
    final var currentPose = getPose();
    return currentPose.getTranslation().getDistance(alignmentSetpoint.getTranslation())
            < DrivetrainConstants.kAlignmentSetpointTranslationTolerance.in(Meters)
        && Math.abs(currentPose.getRotation().minus(alignmentSetpoint.getRotation()).getDegrees())
            < DrivetrainConstants.kAlignmentSetpointRotationTolerance.in(Degrees);
  }

  @Override
  public void setSwerveModuleStates(SwerveModuleState[] states) {
    for (int i = 0; i < super.getModules().length; i++) {
      super.getModule(i).apply(new ModuleRequest().withState(states[i]));
    }
  }

  @Logged(name = "MeasuredModuleStates")
  @Override
  public SwerveModuleState[] getMeasuredModuleStates() {
    return super.getState().ModuleStates;
  }

  @Logged(name = "MeasuredModulePositions")
  @Override
  public SwerveModulePosition[] getModulePositions() {
    return super.getState().ModulePositions;
  }

  @Logged(name = "TargetModuleStates")
  @Override
  public SwerveModuleState[] getTargetModuleStates() {
    return super.getState().ModuleTargets;
  }

  @Logged(name = "ReefVisionEstimatedPose")
  @Override
  public Pose2d getReefVisionPose() {
    return reefPoseEstimator.getEstimatedPosition();
  }

  @Logged(name = "MeasuredRobotPose")
  @Override
  public Pose2d getPose() {
    return super.getState().Pose;
  }

  @Logged(name = "MeasuredRobotRelativeChassisSpeeds")
  @Override
  public ChassisSpeeds getChassisSpeeds() {
    return super.getState().Speeds;
  }

  @Logged(name = "MeasuredHeadingRad")
  @Override
  public Rotation2d getHeading() {
    return new Rotation2d(super.getPigeon2().getYaw().getValue().in(Radians));
  }

  @Override
  public Pose2d getAlignmentSetpoint() {
    return alignmentSetpoint;
  }

  @Override
  public void addReefVisionMeasurement(
      Pose2d visionRobotPose, double timeStampSeconds, Matrix<N3, N1> standardDeviations) {
    reefPoseEstimator.addVisionMeasurement(visionRobotPose, timeStampSeconds, standardDeviations);
  }

  @Override
  public void addVisionMeasurement(
      Pose2d visionRobotPose, double timeStampSeconds, Matrix<N3, N1> standardDeviations) {
    super.addVisionMeasurement(
        visionRobotPose, Utils.fpgaToCurrentTime(timeStampSeconds), standardDeviations);
  }

  @NotLogged private Alliance lastAlliance;

  @Override
  public void periodic() {
    reefPoseEstimator.update(getHeading(), getModulePositions());

    if (DriverStation.isDisabled()) {
      DriverStation.getAlliance()
          .ifPresent(
              allianceColor -> {
                if (lastAlliance == allianceColor) return;
                setOperatorPerspectiveForward(
                    allianceColor == Alliance.Red ? Rotation2d.k180deg : Rotation2d.kZero);
                lastAlliance = allianceColor;
              });
    }

    poseField.setRobotPose(getPose());
  }
}<|MERGE_RESOLUTION|>--- conflicted
+++ resolved
@@ -192,32 +192,7 @@
             .withWheelForceFeedforwardsX(feedforwards.robotRelativeForcesXNewtons())
             .withWheelForceFeedforwardsY(feedforwards.robotRelativeForcesYNewtons()));
   }
-  ;
-
-  @Override
-<<<<<<< HEAD
-  public Command driveToRobotPose(Supplier<Pose2d> pose) {
-    return run(
-        () -> {
-          var targetSpeeds =
-              ChassisSpeeds.discretize(
-                  xPoseController.calculate(getPose().getX(), pose.get().getX())
-                      * DrivetrainConstants.kMaxLinearVelocity.in(MetersPerSecond),
-                  yPoseController.calculate(getPose().getY(), pose.get().getY())
-                      * DrivetrainConstants.kMaxLinearVelocity.in(MetersPerSecond),
-                  thetaController.calculate(
-                          getPose().getRotation().getRadians(),
-                          pose.get().getRotation().getRadians())
-                      * DrivetrainConstants.kMaxAngularVelocity.in(RadiansPerSecond),
-                  DrivetrainConstants.kLoopDt.in(Seconds));
-
-          driveRobotCentric(
-              targetSpeeds.vxMetersPerSecond,
-              targetSpeeds.vyMetersPerSecond,
-              targetSpeeds.omegaRadiansPerSecond,
-              DriveFeedforwards.zeros(4));
-        });
-=======
+  
   public void driveToRobotPose(Pose2d pose) {
     ChassisSpeeds targetSpeeds =
         ChassisSpeeds.discretize(
@@ -230,7 +205,6 @@
     if (atPoseSetpoint()) targetSpeeds = new ChassisSpeeds();
 
     setControl(robotCentricRequest.withSpeeds(targetSpeeds));
->>>>>>> 34d1fd32
   }
 
   @Override
