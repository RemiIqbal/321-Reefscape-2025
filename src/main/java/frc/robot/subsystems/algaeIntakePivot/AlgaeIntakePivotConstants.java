/* (C) Robolancers 2025 */
package frc.robot.subsystems.algaeIntakePivot;

import static edu.wpi.first.units.Units.Amps;
import static edu.wpi.first.units.Units.Degrees;
import static edu.wpi.first.units.Units.DegreesPerSecond;
import static edu.wpi.first.units.Units.Inches;
import static edu.wpi.first.units.Units.Volts;

import edu.wpi.first.epilogue.Logged;
import edu.wpi.first.units.measure.Angle;
import edu.wpi.first.units.measure.AngularVelocity;
import edu.wpi.first.units.measure.Current;
import edu.wpi.first.units.measure.Distance;
import edu.wpi.first.units.measure.Voltage;

@Logged
public class AlgaeIntakePivotConstants {
  // TODO: get all these constants

  // motor, encoder, sensor IDs
  public static final int kPivotMotorLeftId = 0;
  public static final int kPivotMotorRightId = 0;

  // physical constants
  public static final double kPivotGearing = 150;
  public static final Distance kPivotLength = Meters.of(0.6);
  public static final Angle kPivotMinAngle = Degrees.of(0);
  public static final Angle kPivotMaxAngle = Degrees.of(200);
  public static final Angle kPivotStartingAngle = Degrees.of(0);
  public static final double kPivotMOI = 1; // TODO: find
  public static final Angle kPivotZeroOffsetAngle = Degrees.of(0);

  // setpoint constants
<<<<<<< HEAD
  public static final Angle kPivotClimbThreshold = Degrees.of(45); // to be tuned
  public static final Voltage kPivotClimbVoltage = Volts.of(-8);
  public static final Angle kMinBlockedAngle = Degrees.of(20); // this
  public static final Angle kMaxBlockedAngle = Degrees.of(40); // this

  // pivot homing
  public static final Voltage kHomingVoltage = Volts.of(-2);
  public static final Current kHomingCurrentThreshold = Amps.of(25);
  public static final AngularVelocity kHomingVelocityThreshold = DegreesPerSecond.of(2);

  // physical constants
  public static final double kPivotGearing = 150; // this
  public static final Distance kPivotLength = Inches.of(0.6); // this
  public static final Angle kPivotMinAngle = Degrees.of(0);
  public static final Angle kPivotMaxAngle = Degrees.of(180);
  public static final Angle kPivotStartingAngle = Degrees.of(0);
  public static final double kPivotMOI = 0.1; // this
=======
  public static final Angle kPivotIntakeAngle =
      Degrees.of(80); // TODO: dummy angles; test these angles
  public static final Angle kPivotOuttakeAngle = Degrees.of(90);
  public static final Angle kPivotStoreAngle =
      Degrees.of(70); // the angle the pivot will be at by default
  public static final Angle kPivotClimbAngle = Degrees.of(45);
  public static final Angle kPivotFloorAngle = Degrees.of(0);
  public static final Voltage kPivotClimbVoltage = Volts.of(-8);
>>>>>>> 4949bb19

  // motor configurations
  public static final boolean kLeftInverted = false;
  public static final boolean kRightInverted = false;
  public static final int kSmartCurrentLimit = 40;
<<<<<<< HEAD
  public static final double kPivotPositionConversionFactor = 360 / kPivotGearing;
  public static final double kPivotVelocityConversionFactor = kPivotPositionConversionFactor / 60;
=======
  public static final double kPivotVelocityConversionFactor = 360 / kPivotGearing;
  public static final double kPivotPositionConversionFactor = kPivotVelocityConversionFactor / 60;
>>>>>>> 4949bb19
  public static final Voltage kNominalVoltage = Volts.of(12);
}<|MERGE_RESOLUTION|>--- conflicted
+++ resolved
@@ -32,7 +32,6 @@
   public static final Angle kPivotZeroOffsetAngle = Degrees.of(0);
 
   // setpoint constants
-<<<<<<< HEAD
   public static final Angle kPivotClimbThreshold = Degrees.of(45); // to be tuned
   public static final Voltage kPivotClimbVoltage = Volts.of(-8);
   public static final Angle kMinBlockedAngle = Degrees.of(20); // this
@@ -50,7 +49,6 @@
   public static final Angle kPivotMaxAngle = Degrees.of(180);
   public static final Angle kPivotStartingAngle = Degrees.of(0);
   public static final double kPivotMOI = 0.1; // this
-=======
   public static final Angle kPivotIntakeAngle =
       Degrees.of(80); // TODO: dummy angles; test these angles
   public static final Angle kPivotOuttakeAngle = Degrees.of(90);
@@ -59,18 +57,14 @@
   public static final Angle kPivotClimbAngle = Degrees.of(45);
   public static final Angle kPivotFloorAngle = Degrees.of(0);
   public static final Voltage kPivotClimbVoltage = Volts.of(-8);
->>>>>>> 4949bb19
 
   // motor configurations
   public static final boolean kLeftInverted = false;
   public static final boolean kRightInverted = false;
   public static final int kSmartCurrentLimit = 40;
-<<<<<<< HEAD
   public static final double kPivotPositionConversionFactor = 360 / kPivotGearing;
   public static final double kPivotVelocityConversionFactor = kPivotPositionConversionFactor / 60;
-=======
   public static final double kPivotVelocityConversionFactor = 360 / kPivotGearing;
   public static final double kPivotPositionConversionFactor = kPivotVelocityConversionFactor / 60;
->>>>>>> 4949bb19
   public static final Voltage kNominalVoltage = Volts.of(12);
 }