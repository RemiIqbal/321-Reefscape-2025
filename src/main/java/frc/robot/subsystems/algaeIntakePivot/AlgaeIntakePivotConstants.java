--- conflicted
+++ resolved
@@ -31,7 +31,6 @@
   public static final double kPivotMOI = 1; // TODO: find
   public static final Angle kPivotZeroOffsetAngle = Degrees.of(0);
 
-<<<<<<< HEAD
   // pivot thresholds
   public static final Angle kMinBlockedAngle = Degrees.of(10); // TODO: find these
   public static final Angle kMaxBlockedAngle = Degrees.of(50);
@@ -44,28 +43,14 @@
   // pivot climbing
   // TODO: to be tuned
   public static final Angle kPivotClimbThreshold = Degrees.of(45);
-=======
-  // setpoint constants
-  public static final Angle kPivotIntakeAngle =
-      Degrees.of(80); // TODO: dummy angles; test these angles
-  public static final Angle kPivotOuttakeAngle = Degrees.of(90);
-  public static final Angle kPivotStoreAngle =
-      Degrees.of(70); // the angle the pivot will be at by default
-  public static final Angle kPivotClimbAngle = Degrees.of(45);
-  public static final Angle kPivotFloorAngle = Degrees.of(0);
->>>>>>> 4949bb19
+
   public static final Voltage kPivotClimbVoltage = Volts.of(-8);
 
   // motor configurations
   public static final boolean kLeftInverted = false;
   public static final boolean kRightInverted = false;
   public static final int kSmartCurrentLimit = 40;
-<<<<<<< HEAD
   public static final double kPivotPositionConversionFactor = 360 / kPivotGearing;
   public static final double kPivotVelocityConversionFactor = kPivotPositionConversionFactor / 60;
-=======
-  public static final double kPivotVelocityConversionFactor = 360 / kPivotGearing;
-  public static final double kPivotPositionConversionFactor = kPivotVelocityConversionFactor / 60;
->>>>>>> 4949bb19
   public static final Voltage kNominalVoltage = Volts.of(12);
 }