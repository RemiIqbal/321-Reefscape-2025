--- conflicted
+++ resolved
@@ -17,11 +17,7 @@
 public class AlgaeIntakePivotIOSim implements AlgaeIntakePivotIO {
 
   public static final AlgaeIntakePivotConfig config =
-<<<<<<< HEAD
-      new AlgaeIntakePivotConfig(0.2, 0, 0.01, 1.484);
-=======
       new AlgaeIntakePivotConfig(0.2, 0, 0.01, 0.376);
->>>>>>> 07a069d9
 
   private SingleJointedArmSim pivotSim;
 
